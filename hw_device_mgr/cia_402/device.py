from ..cia_301.device import (
    CiA301Device,
    CiA301DataType,
    CiA301SimDevice,
)
from time import time


class CiA402Device(CiA301Device):
    """
    Manage a CiA 402 motor drive's state machine.

    This device will attempt to step the drive through the CiA 402
    state machine to the goal `state` (e.g. `OPERATION ENABLED`), and
    will manage other goals.

    Command parameters:
    - `state`:  The CiA 402 goal state
    - `control_mode`:  Drive control mode, e.g. `MODE_CSP`
    - `home_request`:  Command homing operation

    Feedback parameters:
    - `home_success`:  Drive completed homing successfully
    - `home_error`:  Drive reports homing error
    """

    data_types = CiA301DataType

    # ------- FEEDBACK -------

    # Modes available by setting 6060h, feedback in 6061h;
    # supported modes have corresponding bit set in 6502h
    MODE_NA = 0
    MODE_PP = 1
    MODE_PV = 3
    MODE_PT = 4
    MODE_HM = 6
    MODE_IP = 7
    MODE_CSP = 8
    MODE_CSV = 9
    MODE_CST = 10
    DEFAULT_CONTROL_MODE = MODE_CSP

    home_timeout = 15.0  # seconds

    @classmethod
    def control_mode_str(cls, mode):
        """
        Translate control mode to string value.

        E.g. `8` to `MODE_CSP`; pass `MODE_CSP` back unchanged.
        """
        if isinstance(mode, str):
            assert mode.startswith("MODE_") and hasattr(cls, mode)
            return mode
        for attr in [a for a in dir(cls) if a.startswith("MODE_")]:
            if getattr(cls, attr) == mode:
                return attr
        else:
            return f"MODE_UNKNOWN({mode})"

    # Status word bits not used for CiA402 state machine operation may
    # have other purposes
    sw_extra_bits = dict(
        READY_TO_SWITCH_ON=0,  # (CiA402)
        SWITCH_ON=1,  # (CiA402)
        OPERATION_ENABLED=2,  # (CiA402)
        FAULT=3,  # (CiA402)
        VOLTAGE_ENABLED=4,
        QUICK_STOP_ACTIVE=5,  # (CiA402)
        SWITCH_ON_DISABLED=6,  # (CiA402)
        WARNING=7,
        MANUFACTURER_SPECIFIC_1=8,
        REMOTE=9,
        TARGET_REACHED=10,
        INTERNAL_LIMIT_ACTIVE=11,
        OPERATION_MODE_SPECIFIC_1=12,  # HM=HOMING_ATTAINED
        OPERATION_MODE_SPECIFIC_2=13,  # HM=HOMING_ERROR; others=FOLLOWING_ERROR
        MANUFACTURER_SPECIFIC_2=14,
        MANUFACTURER_SPECIFIC_3=15,
    )

    # Incoming feedback from drives:  param_name : data_type
    feedback_in_data_types = dict(
        status_word="uint16",
        control_mode_fb="int8",
    )

    # Incoming feedback from drives:  param_name : inital_value
    feedback_in_defaults = dict(
        status_word=0,
        control_mode_fb=0,
    )

    # Outgoing feedback to controller:  param_name : inital_value
    feedback_out_data_types = dict(
        **feedback_in_data_types,
        state="str",
        transition="int8",
        home_success="bit",
        home_error="bit",
    )
    feedback_out_defaults = dict(
        **feedback_in_defaults,
        state="START",
        transition=-1,
        home_success=False,
        home_error=False,
    )

    @classmethod
    def test_sw_bit(cls, word, name):
        return bool(word & (1 << cls.sw_extra_bits[name]))

    @classmethod
    def test_cw_bit(cls, word, name):
        return bool(word & (1 << cls.cw_extra_bits[name]))

    def get_feedback(self):
        fb_out = super().get_feedback()

        # If lower layer goals not reached (not operational), set
        # default feedback ("START" state)
        if not fb_out.get("goal_reached"):
            self.feedback_out.update(**self.feedback_out_defaults)
            return self.feedback_out

        # Goal reached vars
        goal_reached = True
        goal_reasons = list()

        # Status word, control mode from fb in
        sw = self.feedback_in.get("status_word")
        cm = self.feedback_in.get("control_mode_fb")
        self.feedback_out.update(status_word=sw, control_mode_fb=cm)
        cm_cmd = self.command_in.get("control_mode")
        if cm != self.MODE_HM and cm != cm_cmd:
            goal_reached = False
            cm_str = self.control_mode_str(cm)
            cm_cmd_str = self.control_mode_str(cm_cmd)
            goal_reasons.append(f"control_mode {cm_str} != {cm_cmd_str}")

        # Calculate 'state' feedback
        for state, bits in self.state_bits.items():
            # Compare masked status word with pattern to determine current state
            sw_mask, sw_pat = bits
            if sw & sw_mask == sw_pat:
                self.feedback_out.update(state=state)
                break
        else:
            raise ValueError(
                f"Unknown status word 0x{sw:X}; "
                f"state {self.feedback_out.get('state')} unchanged"
            )
        if self._get_next_transition() >= 0:
            goal_reached = False
            state_cmd = self.command_in.get("state")
            sw = self.feedback_in.get("status_word")
            goal_reasons.append(f"state {state} (0x{sw:08X}) != {state_cmd}")

        # Calculate 'transition' feedback
        new_st, old_st = self.feedback_out.changed("state", return_vals=True)
        if (old_st, new_st) == ("START", "NOT READY TO SWITCH ON"):
            self.feedback_out.update(transition=0)
        elif new_st == "FAULT REACTION ACTIVE":
            self.feedback_out.update(transition=13)
        elif self._get_next_state(curr_state=old_st) == new_st:
            next_trans = self._get_next_transition(curr_state=old_st)
            self.feedback_out.update(transition=next_trans)
        else:
            self.feedback_out.update(transition=-1)

        # Calculate homing status
        home_success = home_error = False
        if self.command_in.get("home_request"):
            if self.test_sw_bit(sw, "OPERATION_MODE_SPECIFIC_2"):
                # HOMING_ERROR bit set
                home_error = True
                goal_reached = False
                goal_reasons.append("homing error")
            elif time() - self._home_request_start > self.home_timeout:
<<<<<<< HEAD
                goal_reached = False
                goal_reasons.append(
                    f"homing timeout after {self.home_timeout}s"
                )
                self.feedback_out.update(fault=True)
                home_error = True
            if self.test_sw_bit(sw, "OPERATION_MODE_SPECIFIC_1"):
                # HOMING_ATTAINED bit set
                home_success = True
            elif cm != self.MODE_HM:
                goal_reached = False
                goal_reasons.append(
=======
                goal_reached = False
                goal_reasons.append(
                    f"homing timeout after {self.home_timeout}s"
                )
                self.feedback_out.update(fault=True)
                home_error = True
            if self.test_sw_bit(sw, "OPERATION_MODE_SPECIFIC_1"):
                # HOMING_ATTAINED bit set
                home_success = True
            elif cm != self.MODE_HM:
                goal_reached = False
                goal_reasons.append(
>>>>>>> ad8f4293
                    f"homing requested, but still in {cm_str} mode"
                )
            else:
                goal_reached = False
                goal_reasons.append("homing not complete")
        self.feedback_out.update(
            home_success=home_success, home_error=home_error
        )
        if self.test_sw_bit(sw, "FAULT"):
            self.feedback_out.update(fault=True)

        if not goal_reached:
            goal_reason = "; ".join(goal_reasons)
            fb_out.update(goal_reached=False, goal_reason=goal_reason)
            self.logger.debug(
                f"Device {self.address}:  Goal not reached: {goal_reason}"
            )
        return fb_out

    state_bits = {
        # 'START': None,  # Initial state; no status words
        "NOT READY TO SWITCH ON": [0x4F, 0x00],
        "SWITCH ON DISABLED": [0x4F, 0x40],
        "READY TO SWITCH ON": [0x6F, 0x21],
        "SWITCHED ON": [0x6F, 0x23],
        "OPERATION ENABLED": [0x6F, 0x27],
        "FAULT REACTION ACTIVE": [0x4F, 0x0F],
        "FAULT": [0x4F, 0x08],
        "QUICK STOP ACTIVE": [0x6F, 0x07],
    }

    # ------- Command in -------

    # Incoming goals from above:  param_name : inital_value
    command_in_defaults = dict(
        state="SWITCH ON DISABLED",
        control_mode=DEFAULT_CONTROL_MODE,
        home_request=False,
    )
    command_in_data_types = dict(
        state="str",
        control_mode="int8",
        home_request="bit",
    )

    # ------- Command out -------

    goal_paths = {
        # These dicts map the current state to [next state,
        # transition] to arrive at some goal state.  When the
        # transition is -1, the final state has been reached.
        # Some transitions happen automatically; those are marked with
        # a `None` value in the `transitions` dict.
        #
        # Note that these all show QUICK STOP ACTIVE transition 12 to
        # SWITCH ON DISABLED; drive settings also allow transition 16
        # to OPERATION ENABLED; this can be overridden in drive
        # subclasses
        "SWITCHED ON": {
            # Drives in OPERATION ENABLED move to QUICK STOP ACTIVE
            "OPERATION ENABLED": ["QUICK STOP ACTIVE", 11],
            "QUICK STOP ACTIVE": ["SWITCH ON DISABLED", 12],
            # Transition other drives to SWITCHED ON
            "START": ["NOT READY TO SWITCH ON", 0],
            "NOT READY TO SWITCH ON": ["SWITCH ON DISABLED", 1],
            "SWITCH ON DISABLED": ["READY TO SWITCH ON", 2],
            "READY TO SWITCH ON": ["SWITCHED ON", 3],
            "SWITCHED ON": ["SWITCHED ON", -1],  # End state
            "FAULT": ["SWITCH ON DISABLED", 15],
            "FAULT REACTION ACTIVE": ["FAULT", 14],
        },
        "OPERATION ENABLED": {
            # Drives transition to OPERATION ENABLED; note the
            # Hal402Mgr always brings drives to SWITCHED ON state
            # first before setting OPERATION ENABLED goal state
            "SWITCHED ON": ["OPERATION ENABLED", 4],
            "OPERATION ENABLED": ["OPERATION ENABLED", -1],  # End
            "START": ["START", 0],
            "NOT READY TO SWITCH ON": ["SWITCH ON DISABLED", 1],
            "SWITCH ON DISABLED": ["READY TO SWITCH ON", 2],
            "READY TO SWITCH ON": ["SWITCHED ON", 3],
            "FAULT": ["SWITCH ON DISABLED", 15],
            "FAULT REACTION ACTIVE": ["FAULT", 14],
            "QUICK STOP ACTIVE": ["SWITCH ON DISABLED", 12],
        },
        # These tr'ns take longer from OPERATION ENABLED -> SWITCH ON DISABLED
        # 'OPERATION ENABLED':        ['SWITCHED ON', 5],
        # 'SWITCHED ON':              ['READY TO SWITCH ON', 6],
        # 'READY TO SWITCH ON':       ['SWITCH ON DISABLED', 7]
        "SWITCH ON DISABLED": {
            "START": ["NOT READY TO SWITCH ON", 0],
            "NOT READY TO SWITCH ON": ["SWITCH ON DISABLED", 1],
            "SWITCH ON DISABLED": ["SWITCH ON DISABLED", -1],  # End State
            "READY TO SWITCH ON": ["SWITCH ON DISABLED", 7],
            "SWITCHED ON": ["SWITCH ON DISABLED", 10],
            "FAULT REACTION ACTIVE": ["FAULT", 14],
            "FAULT": ["SWITCH ON DISABLED", 15],
            "OPERATION ENABLED": ["QUICK STOP ACTIVE", 11],
            "QUICK STOP ACTIVE": ["SWITCH ON DISABLED", 12],
        },
        # Fault state has three possible final states; see inline notes
        "FAULT": {
            # Drives in FAULT state remain in that state
            "FAULT REACTION ACTIVE": ["FAULT", 14],
            "FAULT": ["FAULT", -1],  # End state
            # Drives in OPERATION ENABLED quick stop & disable
            "OPERATION ENABLED": ["QUICK STOP ACTIVE", 11],
            "QUICK STOP ACTIVE": ["SWITCH ON DISABLED", 12],
            # Drives in all other states transition to SWITCH ON DISABLED
            "START": ["NOT READY TO SWITCH ON", 0],
            "NOT READY TO SWITCH ON": ["SWITCH ON DISABLED", 1],
            "SWITCH ON DISABLED": ["SWITCH ON DISABLED", -1],  # End state
            "READY TO SWITCH ON": ["SWITCH ON DISABLED", 7],
            "SWITCHED ON": ["SWITCH ON DISABLED", 10],
        },
    }

    command_out_data_types = dict(
        control_word="uint16",
        control_mode="int8",
    )

    command_out_defaults = dict(
        control_word=0x0000,
        control_mode=DEFAULT_CONTROL_MODE,
    )

    def set_command(self, **kwargs):
        cmd_out = super().set_command(**kwargs)
        if not self.feedback_in.get("oper"):
            cmd_out.update(**self.command_out_defaults)
            return cmd_out
        cmd_out.update(
            # Command sent to device
            control_word=self._get_next_control_word(),
            control_mode=self._get_next_control_mode(),
        )
        return cmd_out

    def _get_next_control_word(self):
        # Get base control word
        if self._get_next_transition() < 0:
            # Holding current state
            control_word = self._get_hold_state_control_word()
        else:
            # Transitioning to next state
            control_word = self._get_transition_control_word()

        # Check for home request
        home_request = False
        if self.command_in.get("home_request"):
            if self.command_in.changed("home_request"):
                # New request
                self._home_request_start = time()
<<<<<<< HEAD
                self.logger.info(
                    f"{self}:  Homing operation requested"
                )
=======
                self.logger.info(f"{self}:  Homing operation requested")
>>>>>>> ad8f4293
            if self.feedback_out.get("control_mode_fb") == self.MODE_HM:
                # Only set HOMING_START control word bit in MODE_HM
                home_request = True
        elif self.command_in.changed("home_request"):  # home_request cleared
<<<<<<< HEAD
                self.logger.info(
                    f"{self}:  Homing operation complete"
                )
=======
            self.logger.info(f"{self}:  Homing operation complete")
>>>>>>> ad8f4293

        # Add flags and return
        return self._add_control_word_flags(
            control_word,
            # OPERATION_MODE_SPECIFIC_1 in MODE_HM = HOMING_START
            OPERATION_MODE_SPECIFIC_1=home_request,
        )

    # Map drive states to control word that maintains the state.
    # `None` indicates hold state N/A in automatic transition states
    # where control word is ignored
    hold_state_control_word = {
        "START": None,
        "NOT READY TO SWITCH ON": None,
        "SWITCH ON DISABLED": 0x0000,
        "READY TO SWITCH ON": 0x0006,
        "SWITCHED ON": 0x0007,
        "OPERATION ENABLED": 0x000F,
        "QUICK STOP ACTIVE": None,
        "FAULT REACTION ACTIVE": None,
        "FAULT": 0x0000,  # Anything but 0x0080 will hold state
    }

    def _get_hold_state_control_word(self):
        control_word = self.hold_state_control_word[
            self.feedback_out.get("state")
        ]
        if control_word is None:
            raise ValueError(
                f"BUG:  No hold state cw for {self.feedback_out.get('state')}"
            )
        return control_word

    # Map transition to the control word that would effect the
    # transition; None indicates automatic transition where control
    # word is ignored
    transitions = {
        0: None,  # START->NOT READY TO SWITCH ON
        1: None,  # NOT READY TO SWITCH ON->SWITCH ON DISABLED
        2: 0x0006,  # SWITCH ON DISABLED->READY TO SWITCH ON
        3: 0x0007,  # READY TO SWITCH ON->SWITCHED ON
        4: 0x000F,  # SWITCHED ON->OPERATION ENABLED
        5: 0x0007,  # OPERATION ENABLED->SWITCHED ON
        6: 0x0006,  # SWITCHED ON->READY TO SWITCH ON
        7: 0x0000,  # READY TO SWITCH ON->SWITCH ON DISABLED
        8: 0x0006,  # OPERATION ENABLED->READY TO SWITCH ON
        9: 0x0000,  # OPERATION ENABLED->SWITCH ON DISABLED
        10: 0x0000,  # SWITCHED ON->SWITCH ON DISABLED
        11: 0x0002,  # OPERATION ENABLED->QUICK STOP ACTIVE
        12: 0x0000,  # QUICK STOP ACTIVE->SWITCH ON DISABLED *
        13: None,  # (Any)->FAULT REACTION ACTIVE
        14: None,  # FAULT REACTION ACTIVE->FAULT
        15: 0x0080,  # FAULT->SWITCH ON DISABLED **
        16: 0x000F,  # QUICK STOP ACTIVE->OPERATION ENABLED *
        # * Transitions 12, 16:  Set 605Ah "Quick stop option code" value:
        # - 0:    coast to stop; automatic transition 12
        # - 1-3:  stop @ 2007-10h torque; automatic transition 12
        # - 5-7:  stop @ 2007-10h torque; hold; then can transition 12 or 16
        # ** Transition 15:  Fault cleared on rising edge of bit 7
    }

    # Control word bits not used for CiA402 state machine operation
    # may have other purposes
    cw_extra_bits = dict(
        # SWITCH_ON=0,                # (CiA402)
        # ENABLE_VOLTAGE=1,           # (CiA402)
        # QUICK_STOP=2,               # (CiA402)
        # ENABLE_OPERATION (S-ON)=3,  # (CiA402)
        OPERATION_MODE_SPECIFIC_1=4,  # HM=HOMING_START
        OPERATION_MODE_SPECIFIC_2=5,
        OPERATION_MODE_SPECIFIC_3=6,
        # FAULT_RESET=7,              # (CiA402)
        HALT=8,
        NA_1=9,
        NA_2=10,
        MANUFACTURER_SPECIFIC_1=11,
        MANUFACTURER_SPECIFIC_2=12,
        MANUFACTURER_SPECIFIC_3=13,
        MANUFACTURER_SPECIFIC_4=14,
        MANUFACTURER_SPECIFIC_5=15,
    )

    def _get_transition_control_word(self):
        # Look up next transition and return control word to effect it
        transition = self._get_next_transition()
        if transition < 0:
            # Goal state reached; shouldn't be here
            raise ValueError(
                "BUG:  No transition control word when goal reached"
            )

        cw = self.transitions[transition]
        if cw is None:
            # Current state is in one of the four automatic
            # transitions.  In all four cases, 0x0000 works to hold
            # the destination state:
            #
            # - Transitions 0 and 1 -> SWITCH ON DISABLED:  hold state
            #   control word is 0x0000
            #
            # - Transitions 13 and 14 -> FAULT:  hold state control
            #   word is anything BUT 0x0080
            cw = 0x0000
        return cw

    def _get_next_transition(self, curr_state=None):
        return self._get_next_state(curr_state=curr_state, transition=True)

    def _get_next_state(self, curr_state=None, transition=False):
        gp = self.goal_paths[self.command_in.get("state")]
        return gp[curr_state or self.feedback_out.get("state")][transition]

    @classmethod
    def _add_control_word_flags(cls, control_word, **flags):
        # Add mode-specific flags
        for flag, val in flags.items():
            operand = 1 << cls.cw_extra_bits[flag]
            if val:
                control_word |= operand
            else:
                control_word &= ~operand & 0xFFFF

        return control_word

    def _get_next_control_mode(self):
        # If `home_request` is set, command homing mode
        if self.command_in.get("home_request"):
            return self.MODE_HM
        # Get control_mode from command_in
        return self.command_in.get("control_mode")


class CiA402SimDevice(CiA402Device, CiA301SimDevice):
    """
    Manage a simulated CiA 402 motor drive's state machine.

    The `set_sim_feedback()` method will crudely mimic behavior of a
    real drive.
    """

    sim_feedback_data_types = CiA402Device.feedback_in_data_types
    sim_feedback_defaults = CiA402Device.feedback_in_defaults

    # ------- Sim feedback -------

    def set_sim_feedback(self):
        sfb = super().set_sim_feedback()
        control_word = self.command_out.get("control_word")

        if not self.feedback_in.get("oper"):
            sfb.update(**self.sim_feedback_defaults)
            if sfb.get("online"):
                sw = self._add_status_word_flags(0x0000, VOLTAGE_ENABLED=True)
                sfb.update(status_word=sw)
            return sfb

        # State
        masked_cw = control_word & 0x008F
        state = self.feedback_out.get("state")  # No change by default
        if self.hold_state_control_word[state] is None:
            # Automatic transitions ignore control word
            state = self._get_next_state()
        else:
            for test_cw, test_states, next_state in self.sim_drive_states:
                if masked_cw == test_cw and (
                    test_states is None
                    or self.feedback_out.get("state") in test_states
                ):
                    state = next_state
                    break

        # Status word (incl. flags)
        status_word = 0x0000 if state == "START" else self.state_bits[state][1]
        homing_attained = (  # In MODE_HM and HOMING_START set
            self.feedback_in.get("control_mode_fb") == self.MODE_HM
            and self.test_cw_bit(control_word, "OPERATION_MODE_SPECIFIC_1")
        )
        sw_flags = dict(
            OPERATION_MODE_SPECIFIC_1=homing_attained,
            VOLTAGE_ENABLED=sfb.get("online"),
        )
        status_word = self._add_status_word_flags(status_word, **sw_flags)

        # Control mode
        control_mode = (
            0 if state == "START" else self.command_out.get("control_mode")
        )

        sfb.update(
            status_word=self.data_types.uint16(status_word),
            control_mode_fb=control_mode,
        )

        if self.feedback_in.get("oper"):
            # Log changes
            if self.sim_feedback.changed("control_mode_fb"):
                cm = self.sim_feedback.get("control_mode_fb")
                self.logger.info(f"{self} sim control_mode_fb:  0x{cm:04X}")
            if self.sim_feedback.changed("status_word"):
                sw = self.sim_feedback.get("status_word")
                flags = ",".join(k for k, v in sw_flags.items() if v)
                flags = f" flags:  {flags}" if flags else ""
                self.logger.info(
                    f"{self} sim status_word:  0x{sw:04X} {state} {flags}"
                )

        return sfb

    sim_drive_states = [
        # (test_cw, [test_state, ...], next_state)
        #
        # Order matters!  Non-matches against test_cw and test_state
        # will fall through; None matches any starting state
        (0x0080, ["FAULT"], "SWITCH ON DISABLED"),
        (0x0000, ["FAULT"], "FAULT"),
        (0x0000, None, "SWITCH ON DISABLED"),
        (0x0002, ["FAULT"], "FAULT"),
        (0x0002, ["OPERATION ENABLED"], "QUICK STOP ACTIVE"),
        # (I forgot where I read quick stop triggers these
        # transitions)
        (0x0002, None, "SWITCH ON DISABLED"),
        (
            0x0006,
            [
                "SWITCH ON DISABLED",
                "SWITCHED ON",
                "OPERATION ENABLED",
            ],
            "READY TO SWITCH ON",
        ),
        (
            0x0007,
            [
                "READY TO SWITCH ON",
                "OPERATION ENABLED",
            ],
            "SWITCHED ON",
        ),
        (
            0x000F,
            ["SWITCHED ON", "QUICK STOP ACTIVE"],
            "OPERATION ENABLED",
        ),
    ]

    @classmethod
    def _add_status_word_flags(cls, status_word, **flags):
        # Add flags by name to status word; used in set_sim_feedback
        for flag, val in flags.items():
            operand = 1 << cls.sw_extra_bits[flag]
            if val:
                status_word |= operand
            else:
                status_word &= ~operand & 0xFFFF

        return status_word<|MERGE_RESOLUTION|>--- conflicted
+++ resolved
@@ -179,7 +179,6 @@
                 goal_reached = False
                 goal_reasons.append("homing error")
             elif time() - self._home_request_start > self.home_timeout:
-<<<<<<< HEAD
                 goal_reached = False
                 goal_reasons.append(
                     f"homing timeout after {self.home_timeout}s"
@@ -192,20 +191,6 @@
             elif cm != self.MODE_HM:
                 goal_reached = False
                 goal_reasons.append(
-=======
-                goal_reached = False
-                goal_reasons.append(
-                    f"homing timeout after {self.home_timeout}s"
-                )
-                self.feedback_out.update(fault=True)
-                home_error = True
-            if self.test_sw_bit(sw, "OPERATION_MODE_SPECIFIC_1"):
-                # HOMING_ATTAINED bit set
-                home_success = True
-            elif cm != self.MODE_HM:
-                goal_reached = False
-                goal_reasons.append(
->>>>>>> ad8f4293
                     f"homing requested, but still in {cm_str} mode"
                 )
             else:
@@ -360,24 +345,12 @@
             if self.command_in.changed("home_request"):
                 # New request
                 self._home_request_start = time()
-<<<<<<< HEAD
-                self.logger.info(
-                    f"{self}:  Homing operation requested"
-                )
-=======
                 self.logger.info(f"{self}:  Homing operation requested")
->>>>>>> ad8f4293
             if self.feedback_out.get("control_mode_fb") == self.MODE_HM:
                 # Only set HOMING_START control word bit in MODE_HM
                 home_request = True
         elif self.command_in.changed("home_request"):  # home_request cleared
-<<<<<<< HEAD
-                self.logger.info(
-                    f"{self}:  Homing operation complete"
-                )
-=======
             self.logger.info(f"{self}:  Homing operation complete")
->>>>>>> ad8f4293
 
         # Add flags and return
         return self._add_control_word_flags(
