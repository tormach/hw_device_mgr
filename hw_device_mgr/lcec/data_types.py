--- conflicted
+++ resolved
@@ -16,11 +16,7 @@
         uint32=dict(igh_type="uint32"),
         float=dict(igh_type="float"),
         double=dict(igh_type="double"),
-<<<<<<< HEAD
-        # Strings not usable by `ethercat` tool
-=======
         str=dict(igh_type="string"),
->>>>>>> ad8f4293
     )
     if HALDataType.have_64:
         # Machinekit HAL has 64-bit int types, but not LCNC
