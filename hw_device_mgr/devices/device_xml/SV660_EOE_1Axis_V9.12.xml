<?xml version="1.0"?>
<!-- 被2013 sp1 () 使用XMLSpy v编辑的 (http://www.altova.com) by -->
<EtherCATInfo xmlns:xsi="http://www.w3.org/2001/XMLSchema-instance" xsi:noNamespaceSchemaLocation="EtherCATInfo.xsd" Version="1.6">
  <Vendor>
    <Id>#x00100000</Id>
    <Name LcId="1033">Inovance</Name>
    <Name LcId="2052">汇川技术</Name>
    <ImageData16x14>424DF8010000000000003600000028000000100000000E0000000100100000000000C2010000202E0000202E00000000000000000000590A590A5A0A3906390239065906390239023906590639063902590A59065A0E1902190219027A167A125A12F8017A169A163906390639065A12390219023906390239021802DB325D53DB32BE73DB2E1C433C4B9A1E3C4B5D53F80139023906390239021802FB327D5BFB36FF7FBB26390A7D5FDB329E63DB36F8013902390639023902F801DB2EDF777D5B9E675D5339027D5F9E679E675A16190239023906390239021802DB2EBE6FFC3ABE6FFB369A221C439E677D5FFB3618023902390639023902390219065A1A1806590E1902F801F8015A0E190239023902390239063902390219029B225912BB26FC36DB2EDB2A7A1A19027A169A1E39023902390639023902F8011C3F9E671C3FBB267A163C473C479A1E5D4F5D5319023902390639023902F801BB26DF73BB2EB701D801BB2A3C4BBB265D4F3C4F19023902390639023902F801DB2EDE6FBB2EB701D801BB2A3D4BBB265D4F5D4F19023902390639023902F801DB2E7E5F3D4B1C3FDB32DB2E1C43BB263D4B3D4B1902390239063902390239025A0E59069A16DB2EBB265A0A590659065A0A590A39023902390639023902390219021902190218021802190219023902190219023902390239060000</ImageData16x14>
  </Vendor>
  <Descriptions>
    <Groups>
      <Group SortOrder="500">
        <Type>InoServo</Type>
        <Name LcId="1033">Servo Drives</Name>
        <Name LcId="2052">伺服驱动器</Name>
        <ImageData16x14>424DF8010000000000003600000028000000100000000E0000000100100000000000C2010000202E0000202E00000000000000000000590A590A5A0A3906390239065906390239023906590639063902590A59065A0E1902190219027A167A125A12F8017A169A163906390639065A12390219023906390239021802DB325D53DB32BE73DB2E1C433C4B9A1E3C4B5D53F80139023906390239021802FB327D5BFB36FF7FBB26390A7D5FDB329E63DB36F8013902390639023902F801DB2EDF777D5B9E675D5339027D5F9E679E675A16190239023906390239021802DB2EBE6FFC3ABE6FFB369A221C439E677D5FFB3618023902390639023902390219065A1A1806590E1902F801F8015A0E190239023902390239063902390219029B225912BB26FC36DB2EDB2A7A1A19027A169A1E39023902390639023902F8011C3F9E671C3FBB267A163C473C479A1E5D4F5D5319023902390639023902F801BB26DF73BB2EB701D801BB2A3C4BBB265D4F3C4F19023902390639023902F801DB2EDE6FBB2EB701D801BB2A3D4BBB265D4F5D4F19023902390639023902F801DB2E7E5F3D4B1C3FDB32DB2E1C43BB263D4B3D4B1902390239063902390239025A0E59069A16DB2EBB265A0A590659065A0A590A39023902390639023902390219021902190218021802190219023902190219023902390239060000</ImageData16x14>
      </Group>
    </Groups>
    <Devices>
      <Device Physics="YY">
        <Type RevisionNo="#x00010000" ProductCode="#x000C010D">InoSV660N</Type>
        <Name LcId="1033">SV660_1Axis_00912</Name>
        <Comment LcId="1033">ServoDrive</Comment>
        <URL LcId="1033">http://www.inovance.cn</URL>
        <Info>
          <StateMachine>
            <Timeout>
              <PreopTimeout>3000</PreopTimeout>
              <SafeopOpTimeout>9000</SafeopOpTimeout>
              <BackToInitTimeout>5000</BackToInitTimeout>
              <BackToSafeopTimeout>200</BackToSafeopTimeout>
            </Timeout>
          </StateMachine>
          <Mailbox>
            <Timeout>
              <RequestTimeout>100</RequestTimeout>
              <ResponseTimeout>2000</ResponseTimeout>
            </Timeout>
          </Mailbox>
        </Info>
        <GroupType>InoServo</GroupType>
        <Profile>
          <ChannelInfo>
            <ProfileNo>402</ProfileNo>
          </ChannelInfo>
          <Dictionary>
            <DataTypes>
              <DataType>
                <!--Std type (see ETG.2000)-->
                <Name>BIT2</Name>
                <BitSize>2</BitSize>
              </DataType>
              <DataType>
                <!--Std type (see ETG.2000)-->
                <Name>BOOL</Name>
                <BitSize>1</BitSize>
              </DataType>
              <DataType>
                <!--Std type (see ETG.2000)-->
                <Name>DINT</Name>
                <BitSize>32</BitSize>
              </DataType>
              <DataType>
                <!--Std type (see ETG.2000)-->
                <Name>INT</Name>
                <BitSize>16</BitSize>
              </DataType>
              <DataType>
                <!--Std type (see ETG.2000)-->
                <Name>UDINT</Name>
                <BitSize>32</BitSize>
              </DataType>
              <DataType>
                <!--Std type (see ETG.2000)-->
                <Name>UINT</Name>
                <BitSize>16</BitSize>
              </DataType>
              <DataType>
                <!--Std type (see ETG.2000)-->
                <Name>USINT</Name>
                <BitSize>8</BitSize>
              </DataType>
              <DataType>
                <!--Std type (see ETG.2000)-->
                <Name>SINT</Name>
                <BitSize>8</BitSize>
              </DataType>
              <DataType>
                <!--Device Name (0x1008) type-->
                <Name>STRING(10)</Name>
                <BitSize>80</BitSize>
              </DataType>
              <DataType>
                <!--Hardware version string (0x1009)-->
                <Name>STRING(4)</Name>
                <BitSize>32</BitSize>
              </DataType>
              <DataType>
                <Name>DT1018</Name>
                <BitSize>144</BitSize>
                <SubItem>
                  <SubIdx>0</SubIdx>
                  <Name>SubIndex 000</Name>
                  <Type>USINT</Type>
                  <BitSize>8</BitSize>
                  <BitOffs>0</BitOffs>
                  <Flags>
                    <Access>ro</Access>
                  </Flags>
                </SubItem>
                <SubItem>
                  <SubIdx>1</SubIdx>
                  <Name>Vendor ID</Name>
                  <Type>UDINT</Type>
                  <BitSize>32</BitSize>
                  <BitOffs>16</BitOffs>
                  <Flags>
                    <Access>ro</Access>
                  </Flags>
                </SubItem>
                <SubItem>
                  <SubIdx>2</SubIdx>
                  <Name>Product Code</Name>
                  <Type>UDINT</Type>
                  <BitSize>32</BitSize>
                  <BitOffs>48</BitOffs>
                  <Flags>
                    <Access>ro</Access>
                  </Flags>
                </SubItem>
                <SubItem>
                  <SubIdx>3</SubIdx>
                  <Name>Revision</Name>
                  <Type>UDINT</Type>
                  <BitSize>32</BitSize>
                  <BitOffs>80</BitOffs>
                  <Flags>
                    <Access>ro</Access>
                  </Flags>
                </SubItem>
                <SubItem>
                  <SubIdx>4</SubIdx>
                  <Name>Serial number</Name>
                  <Type>UDINT</Type>
                  <BitSize>32</BitSize>
                  <BitOffs>112</BitOffs>
                  <Flags>
                    <Access>ro</Access>
                  </Flags>
                </SubItem>
              </DataType>
              <DataType>
                <Name>DT1600</Name>
                <BitSize>336</BitSize>
                <SubItem>
                  <SubIdx>0</SubIdx>
                  <Name>SubIndex 000</Name>
                  <Type>USINT</Type>
                  <BitSize>8</BitSize>
                  <BitOffs>0</BitOffs>
                  <Flags>
                    <Access WriteRestrictions="PreOP">rw</Access>
                  </Flags>
                </SubItem>
                <SubItem>
                  <SubIdx>1</SubIdx>
                  <Name>1st Output Object to be mapped</Name>
                  <Type>UDINT</Type>
                  <BitSize>32</BitSize>
                  <BitOffs>16</BitOffs>
                  <Flags>
                    <Access>rw</Access>
                  </Flags>
                </SubItem>
                <SubItem>
                  <SubIdx>2</SubIdx>
                  <Name>2nd Output Object to be mapped</Name>
                  <Type>UDINT</Type>
                  <BitSize>32</BitSize>
                  <BitOffs>48</BitOffs>
                  <Flags>
                    <Access>rw</Access>
                  </Flags>
                </SubItem>
                <SubItem>
                  <SubIdx>3</SubIdx>
                  <Name>3rd Output Object to be mapped</Name>
                  <Type>UDINT</Type>
                  <BitSize>32</BitSize>
                  <BitOffs>80</BitOffs>
                  <Flags>
                    <Access>rw</Access>
                  </Flags>
                </SubItem>
                <SubItem>
                  <SubIdx>4</SubIdx>
                  <Name>4th Output Object to be mapped</Name>
                  <Type>UDINT</Type>
                  <BitSize>32</BitSize>
                  <BitOffs>112</BitOffs>
                  <Flags>
                    <Access>rw</Access>
                  </Flags>
                </SubItem>
                <SubItem>
                  <SubIdx>5</SubIdx>
                  <Name>5th Output Object to be mapped</Name>
                  <Type>UDINT</Type>
                  <BitSize>32</BitSize>
                  <BitOffs>144</BitOffs>
                  <Flags>
                    <Access>rw</Access>
                  </Flags>
                </SubItem>
                <SubItem>
                  <SubIdx>6</SubIdx>
                  <Name>6th Output Object to be mapped</Name>
                  <Type>UDINT</Type>
                  <BitSize>32</BitSize>
                  <BitOffs>176</BitOffs>
                  <Flags>
                    <Access>rw</Access>
                  </Flags>
                </SubItem>
                <SubItem>
                  <SubIdx>7</SubIdx>
                  <Name>7th Output Object to be mapped</Name>
                  <Type>UDINT</Type>
                  <BitSize>32</BitSize>
                  <BitOffs>208</BitOffs>
                  <Flags>
                    <Access>rw</Access>
                  </Flags>
                </SubItem>
                <SubItem>
                  <SubIdx>8</SubIdx>
                  <Name>8th Output Object to be mapped</Name>
                  <Type>UDINT</Type>
                  <BitSize>32</BitSize>
                  <BitOffs>240</BitOffs>
                  <Flags>
                    <Access>rw</Access>
                  </Flags>
                </SubItem>
                <SubItem>
                  <SubIdx>9</SubIdx>
                  <Name>9th Output Object to be mapped</Name>
                  <Type>UDINT</Type>
                  <BitSize>32</BitSize>
                  <BitOffs>272</BitOffs>
                  <Flags>
                    <Access>rw</Access>
                  </Flags>
                </SubItem>
                <SubItem>
                  <SubIdx>10</SubIdx>
                  <Name>10th Output Object to be mapped</Name>
                  <Type>UDINT</Type>
                  <BitSize>32</BitSize>
                  <BitOffs>304</BitOffs>
                  <Flags>
                    <Access>rw</Access>
                  </Flags>
                </SubItem>
              </DataType>
              <DataType>
                <Name>DT1701</Name>
                <BitSize>336</BitSize>
                <SubItem>
                  <SubIdx>0</SubIdx>
                  <Name>SubIndex 000</Name>
                  <Type>USINT</Type>
                  <BitSize>8</BitSize>
                  <BitOffs>0</BitOffs>
                  <Flags>
                    <Access>ro</Access>
                  </Flags>
                </SubItem>
                <SubItem>
                  <SubIdx>1</SubIdx>
                  <Name>1st Output Object to be mapped</Name>
                  <Type>UDINT</Type>
                  <BitSize>32</BitSize>
                  <BitOffs>16</BitOffs>
                  <Flags>
                    <Access>ro</Access>
                  </Flags>
                </SubItem>
                <SubItem>
                  <SubIdx>2</SubIdx>
                  <Name>2nd Output Object to be mapped</Name>
                  <Type>UDINT</Type>
                  <BitSize>32</BitSize>
                  <BitOffs>48</BitOffs>
                  <Flags>
                    <Access>ro</Access>
                  </Flags>
                </SubItem>
                <SubItem>
                  <SubIdx>3</SubIdx>
                  <Name>3rd Output Object to be mapped</Name>
                  <Type>UDINT</Type>
                  <BitSize>32</BitSize>
                  <BitOffs>80</BitOffs>
                  <Flags>
                    <Access>ro</Access>
                  </Flags>
                </SubItem>
                <SubItem>
                  <SubIdx>4</SubIdx>
                  <Name>4th Output Object to be mapped</Name>
                  <Type>UDINT</Type>
                  <BitSize>32</BitSize>
                  <BitOffs>112</BitOffs>
                  <Flags>
                    <Access>ro</Access>
                  </Flags>
                </SubItem>
                <SubItem>
                  <SubIdx>5</SubIdx>
                  <Name>5th Output Object to be mapped</Name>
                  <Type>UDINT</Type>
                  <BitSize>32</BitSize>
                  <BitOffs>144</BitOffs>
                  <Flags>
                    <Access>ro</Access>
                  </Flags>
                </SubItem>
                <SubItem>
                  <SubIdx>6</SubIdx>
                  <Name>6th Output Object to be mapped</Name>
                  <Type>UDINT</Type>
                  <BitSize>32</BitSize>
                  <BitOffs>176</BitOffs>
                  <Flags>
                    <Access>ro</Access>
                  </Flags>
                </SubItem>
                <SubItem>
                  <SubIdx>7</SubIdx>
                  <Name>7th Output Object to be mapped</Name>
                  <Type>UDINT</Type>
                  <BitSize>32</BitSize>
                  <BitOffs>208</BitOffs>
                  <Flags>
                    <Access>ro</Access>
                  </Flags>
                </SubItem>
                <SubItem>
                  <SubIdx>8</SubIdx>
                  <Name>8th Output Object to be mapped</Name>
                  <Type>UDINT</Type>
                  <BitSize>32</BitSize>
                  <BitOffs>240</BitOffs>
                  <Flags>
                    <Access>ro</Access>
                  </Flags>
                </SubItem>
                <SubItem>
                  <SubIdx>9</SubIdx>
                  <Name>9th Output Object to be mapped</Name>
                  <Type>UDINT</Type>
                  <BitSize>32</BitSize>
                  <BitOffs>272</BitOffs>
                  <Flags>
                    <Access>ro</Access>
                  </Flags>
                </SubItem>
                <SubItem>
                  <SubIdx>10</SubIdx>
                  <Name>10th Output Object to be mapped</Name>
                  <Type>UDINT</Type>
                  <BitSize>32</BitSize>
                  <BitOffs>304</BitOffs>
                  <Flags>
                    <Access>ro</Access>
                  </Flags>
                </SubItem>
              </DataType>
              <DataType>
                <Name>DT1702</Name>
                <BitSize>336</BitSize>
                <SubItem>
                  <SubIdx>0</SubIdx>
                  <Name>SubIndex 000</Name>
                  <Type>USINT</Type>
                  <BitSize>8</BitSize>
                  <BitOffs>0</BitOffs>
                  <Flags>
                    <Access>ro</Access>
                  </Flags>
                </SubItem>
                <SubItem>
                  <SubIdx>1</SubIdx>
                  <Name>1st Output Object to be mapped</Name>
                  <Type>UDINT</Type>
                  <BitSize>32</BitSize>
                  <BitOffs>16</BitOffs>
                  <Flags>
                    <Access>ro</Access>
                  </Flags>
                </SubItem>
                <SubItem>
                  <SubIdx>2</SubIdx>
                  <Name>2nd Output Object to be mapped</Name>
                  <Type>UDINT</Type>
                  <BitSize>32</BitSize>
                  <BitOffs>48</BitOffs>
                  <Flags>
                    <Access>ro</Access>
                  </Flags>
                </SubItem>
                <SubItem>
                  <SubIdx>3</SubIdx>
                  <Name>3rd Output Object to be mapped</Name>
                  <Type>UDINT</Type>
                  <BitSize>32</BitSize>
                  <BitOffs>80</BitOffs>
                  <Flags>
                    <Access>ro</Access>
                  </Flags>
                </SubItem>
                <SubItem>
                  <SubIdx>4</SubIdx>
                  <Name>4th Output Object to be mapped</Name>
                  <Type>UDINT</Type>
                  <BitSize>32</BitSize>
                  <BitOffs>112</BitOffs>
                  <Flags>
                    <Access>ro</Access>
                  </Flags>
                </SubItem>
                <SubItem>
                  <SubIdx>5</SubIdx>
                  <Name>5th Output Object to be mapped</Name>
                  <Type>UDINT</Type>
                  <BitSize>32</BitSize>
                  <BitOffs>144</BitOffs>
                  <Flags>
                    <Access>ro</Access>
                  </Flags>
                </SubItem>
                <SubItem>
                  <SubIdx>6</SubIdx>
                  <Name>6th Output Object to be mapped</Name>
                  <Type>UDINT</Type>
                  <BitSize>32</BitSize>
                  <BitOffs>176</BitOffs>
                  <Flags>
                    <Access>ro</Access>
                  </Flags>
                </SubItem>
                <SubItem>
                  <SubIdx>7</SubIdx>
                  <Name>7th Output Object to be mapped</Name>
                  <Type>UDINT</Type>
                  <BitSize>32</BitSize>
                  <BitOffs>208</BitOffs>
                  <Flags>
                    <Access>ro</Access>
                  </Flags>
                </SubItem>
                <SubItem>
                  <SubIdx>8</SubIdx>
                  <Name>8th Output Object to be mapped</Name>
                  <Type>UDINT</Type>
                  <BitSize>32</BitSize>
                  <BitOffs>240</BitOffs>
                  <Flags>
                    <Access>ro</Access>
                  </Flags>
                </SubItem>
                <SubItem>
                  <SubIdx>9</SubIdx>
                  <Name>9th Output Object to be mapped</Name>
                  <Type>UDINT</Type>
                  <BitSize>32</BitSize>
                  <BitOffs>272</BitOffs>
                  <Flags>
                    <Access>ro</Access>
                  </Flags>
                </SubItem>
                <SubItem>
                  <SubIdx>10</SubIdx>
                  <Name>10th Output Object to be mapped</Name>
                  <Type>UDINT</Type>
                  <BitSize>32</BitSize>
                  <BitOffs>304</BitOffs>
                  <Flags>
                    <Access>ro</Access>
                  </Flags>
                </SubItem>
              </DataType>
              <DataType>
                <Name>DT1703</Name>
                <BitSize>336</BitSize>
                <SubItem>
                  <SubIdx>0</SubIdx>
                  <Name>SubIndex 000</Name>
                  <Type>USINT</Type>
                  <BitSize>8</BitSize>
                  <BitOffs>0</BitOffs>
                  <Flags>
                    <Access>ro</Access>
                  </Flags>
                </SubItem>
                <SubItem>
                  <SubIdx>1</SubIdx>
                  <Name>1st Output Object to be mapped</Name>
                  <Type>UDINT</Type>
                  <BitSize>32</BitSize>
                  <BitOffs>16</BitOffs>
                  <Flags>
                    <Access>ro</Access>
                  </Flags>
                </SubItem>
                <SubItem>
                  <SubIdx>2</SubIdx>
                  <Name>2nd Output Object to be mapped</Name>
                  <Type>UDINT</Type>
                  <BitSize>32</BitSize>
                  <BitOffs>48</BitOffs>
                  <Flags>
                    <Access>ro</Access>
                  </Flags>
                </SubItem>
                <SubItem>
                  <SubIdx>3</SubIdx>
                  <Name>3rd Output Object to be mapped</Name>
                  <Type>UDINT</Type>
                  <BitSize>32</BitSize>
                  <BitOffs>80</BitOffs>
                  <Flags>
                    <Access>ro</Access>
                  </Flags>
                </SubItem>
                <SubItem>
                  <SubIdx>4</SubIdx>
                  <Name>4th Output Object to be mapped</Name>
                  <Type>UDINT</Type>
                  <BitSize>32</BitSize>
                  <BitOffs>112</BitOffs>
                  <Flags>
                    <Access>ro</Access>
                  </Flags>
                </SubItem>
                <SubItem>
                  <SubIdx>5</SubIdx>
                  <Name>5th Output Object to be mapped</Name>
                  <Type>UDINT</Type>
                  <BitSize>32</BitSize>
                  <BitOffs>144</BitOffs>
                  <Flags>
                    <Access>ro</Access>
                  </Flags>
                </SubItem>
                <SubItem>
                  <SubIdx>6</SubIdx>
                  <Name>6th Output Object to be mapped</Name>
                  <Type>UDINT</Type>
                  <BitSize>32</BitSize>
                  <BitOffs>176</BitOffs>
                  <Flags>
                    <Access>ro</Access>
                  </Flags>
                </SubItem>
                <SubItem>
                  <SubIdx>7</SubIdx>
                  <Name>7th Output Object to be mapped</Name>
                  <Type>UDINT</Type>
                  <BitSize>32</BitSize>
                  <BitOffs>208</BitOffs>
                  <Flags>
                    <Access>ro</Access>
                  </Flags>
                </SubItem>
                <SubItem>
                  <SubIdx>8</SubIdx>
                  <Name>8th Output Object to be mapped</Name>
                  <Type>UDINT</Type>
                  <BitSize>32</BitSize>
                  <BitOffs>240</BitOffs>
                  <Flags>
                    <Access>ro</Access>
                  </Flags>
                </SubItem>
                <SubItem>
                  <SubIdx>9</SubIdx>
                  <Name>9th Output Object to be mapped</Name>
                  <Type>UDINT</Type>
                  <BitSize>32</BitSize>
                  <BitOffs>272</BitOffs>
                  <Flags>
                    <Access>ro</Access>
                  </Flags>
                </SubItem>
                <SubItem>
                  <SubIdx>10</SubIdx>
                  <Name>10th Output Object to be mapped</Name>
                  <Type>UDINT</Type>
                  <BitSize>32</BitSize>
                  <BitOffs>304</BitOffs>
                  <Flags>
                    <Access>ro</Access>
                  </Flags>
                </SubItem>
              </DataType>
              <DataType>
                <Name>DT1704</Name>
                <BitSize>336</BitSize>
                <SubItem>
                  <SubIdx>0</SubIdx>
                  <Name>SubIndex 000</Name>
                  <Type>USINT</Type>
                  <BitSize>8</BitSize>
                  <BitOffs>0</BitOffs>
                  <Flags>
                    <Access>ro</Access>
                  </Flags>
                </SubItem>
                <SubItem>
                  <SubIdx>1</SubIdx>
                  <Name>1st Output Object to be mapped</Name>
                  <Type>UDINT</Type>
                  <BitSize>32</BitSize>
                  <BitOffs>16</BitOffs>
                  <Flags>
                    <Access>ro</Access>
                  </Flags>
                </SubItem>
                <SubItem>
                  <SubIdx>2</SubIdx>
                  <Name>2nd Output Object to be mapped</Name>
                  <Type>UDINT</Type>
                  <BitSize>32</BitSize>
                  <BitOffs>48</BitOffs>
                  <Flags>
                    <Access>ro</Access>
                  </Flags>
                </SubItem>
                <SubItem>
                  <SubIdx>3</SubIdx>
                  <Name>3rd Output Object to be mapped</Name>
                  <Type>UDINT</Type>
                  <BitSize>32</BitSize>
                  <BitOffs>80</BitOffs>
                  <Flags>
                    <Access>ro</Access>
                  </Flags>
                </SubItem>
                <SubItem>
                  <SubIdx>4</SubIdx>
                  <Name>4th Output Object to be mapped</Name>
                  <Type>UDINT</Type>
                  <BitSize>32</BitSize>
                  <BitOffs>112</BitOffs>
                  <Flags>
                    <Access>ro</Access>
                  </Flags>
                </SubItem>
                <SubItem>
                  <SubIdx>5</SubIdx>
                  <Name>5th Output Object to be mapped</Name>
                  <Type>UDINT</Type>
                  <BitSize>32</BitSize>
                  <BitOffs>144</BitOffs>
                  <Flags>
                    <Access>ro</Access>
                  </Flags>
                </SubItem>
                <SubItem>
                  <SubIdx>6</SubIdx>
                  <Name>6th Output Object to be mapped</Name>
                  <Type>UDINT</Type>
                  <BitSize>32</BitSize>
                  <BitOffs>176</BitOffs>
                  <Flags>
                    <Access>ro</Access>
                  </Flags>
                </SubItem>
                <SubItem>
                  <SubIdx>7</SubIdx>
                  <Name>7th Output Object to be mapped</Name>
                  <Type>UDINT</Type>
                  <BitSize>32</BitSize>
                  <BitOffs>208</BitOffs>
                  <Flags>
                    <Access>ro</Access>
                  </Flags>
                </SubItem>
                <SubItem>
                  <SubIdx>8</SubIdx>
                  <Name>8th Output Object to be mapped</Name>
                  <Type>UDINT</Type>
                  <BitSize>32</BitSize>
                  <BitOffs>240</BitOffs>
                  <Flags>
                    <Access>ro</Access>
                  </Flags>
                </SubItem>
                <SubItem>
                  <SubIdx>9</SubIdx>
                  <Name>9th Output Object to be mapped</Name>
                  <Type>UDINT</Type>
                  <BitSize>32</BitSize>
                  <BitOffs>272</BitOffs>
                  <Flags>
                    <Access>ro</Access>
                  </Flags>
                </SubItem>
                <SubItem>
                  <SubIdx>10</SubIdx>
                  <Name>10th Output Object to be mapped</Name>
                  <Type>UDINT</Type>
                  <BitSize>32</BitSize>
                  <BitOffs>304</BitOffs>
                  <Flags>
                    <Access>ro</Access>
                  </Flags>
                </SubItem>
              </DataType>
              <DataType>
                <Name>DT1705</Name>
                <BitSize>336</BitSize>
                <SubItem>
                  <SubIdx>0</SubIdx>
                  <Name>SubIndex 000</Name>
                  <Type>USINT</Type>
                  <BitSize>8</BitSize>
                  <BitOffs>0</BitOffs>
                  <Flags>
                    <Access>ro</Access>
                  </Flags>
                </SubItem>
                <SubItem>
                  <SubIdx>1</SubIdx>
                  <Name>1st Output Object to be mapped</Name>
                  <Type>UDINT</Type>
                  <BitSize>32</BitSize>
                  <BitOffs>16</BitOffs>
                  <Flags>
                    <Access>ro</Access>
                  </Flags>
                </SubItem>
                <SubItem>
                  <SubIdx>2</SubIdx>
                  <Name>2nd Output Object to be mapped</Name>
                  <Type>UDINT</Type>
                  <BitSize>32</BitSize>
                  <BitOffs>48</BitOffs>
                  <Flags>
                    <Access>ro</Access>
                  </Flags>
                </SubItem>
                <SubItem>
                  <SubIdx>3</SubIdx>
                  <Name>3rd Output Object to be mapped</Name>
                  <Type>UDINT</Type>
                  <BitSize>32</BitSize>
                  <BitOffs>80</BitOffs>
                  <Flags>
                    <Access>ro</Access>
                  </Flags>
                </SubItem>
                <SubItem>
                  <SubIdx>4</SubIdx>
                  <Name>4th Output Object to be mapped</Name>
                  <Type>UDINT</Type>
                  <BitSize>32</BitSize>
                  <BitOffs>112</BitOffs>
                  <Flags>
                    <Access>ro</Access>
                  </Flags>
                </SubItem>
                <SubItem>
                  <SubIdx>5</SubIdx>
                  <Name>5th Output Object to be mapped</Name>
                  <Type>UDINT</Type>
                  <BitSize>32</BitSize>
                  <BitOffs>144</BitOffs>
                  <Flags>
                    <Access>ro</Access>
                  </Flags>
                </SubItem>
                <SubItem>
                  <SubIdx>6</SubIdx>
                  <Name>6th Output Object to be mapped</Name>
                  <Type>UDINT</Type>
                  <BitSize>32</BitSize>
                  <BitOffs>176</BitOffs>
                  <Flags>
                    <Access>ro</Access>
                  </Flags>
                </SubItem>
                <SubItem>
                  <SubIdx>7</SubIdx>
                  <Name>7th Output Object to be mapped</Name>
                  <Type>UDINT</Type>
                  <BitSize>32</BitSize>
                  <BitOffs>208</BitOffs>
                  <Flags>
                    <Access>ro</Access>
                  </Flags>
                </SubItem>
                <SubItem>
                  <SubIdx>8</SubIdx>
                  <Name>8th Output Object to be mapped</Name>
                  <Type>UDINT</Type>
                  <BitSize>32</BitSize>
                  <BitOffs>240</BitOffs>
                  <Flags>
                    <Access>ro</Access>
                  </Flags>
                </SubItem>
                <SubItem>
                  <SubIdx>9</SubIdx>
                  <Name>9th Output Object to be mapped</Name>
                  <Type>UDINT</Type>
                  <BitSize>32</BitSize>
                  <BitOffs>272</BitOffs>
                  <Flags>
                    <Access>ro</Access>
                  </Flags>
                </SubItem>
                <SubItem>
                  <SubIdx>10</SubIdx>
                  <Name>10th Output Object to be mapped</Name>
                  <Type>UDINT</Type>
                  <BitSize>32</BitSize>
                  <BitOffs>304</BitOffs>
                  <Flags>
                    <Access>ro</Access>
                  </Flags>
                </SubItem>
              </DataType>
              <DataType>
                <Name>DT1A00</Name>
                <BitSize>336</BitSize>
                <SubItem>
                  <SubIdx>0</SubIdx>
                  <Name>SubIndex 000</Name>
                  <Type>USINT</Type>
                  <BitSize>8</BitSize>
                  <BitOffs>0</BitOffs>
                  <Flags>
                    <Access WriteRestrictions="PreOP">rw</Access>
                  </Flags>
                </SubItem>
                <SubItem>
                  <SubIdx>1</SubIdx>
                  <Name>1st Input Object to be mapped</Name>
                  <Type>UDINT</Type>
                  <BitSize>32</BitSize>
                  <BitOffs>16</BitOffs>
                  <Flags>
                    <Access>rw</Access>
                  </Flags>
                </SubItem>
                <SubItem>
                  <SubIdx>2</SubIdx>
                  <Name>2nd Input Object to be mapped</Name>
                  <Type>UDINT</Type>
                  <BitSize>32</BitSize>
                  <BitOffs>48</BitOffs>
                  <Flags>
                    <Access>rw</Access>
                  </Flags>
                </SubItem>
                <SubItem>
                  <SubIdx>3</SubIdx>
                  <Name>3rd Input Object to be mapped</Name>
                  <Type>UDINT</Type>
                  <BitSize>32</BitSize>
                  <BitOffs>80</BitOffs>
                  <Flags>
                    <Access>rw</Access>
                  </Flags>
                </SubItem>
                <SubItem>
                  <SubIdx>4</SubIdx>
                  <Name>4th Input Object to be mapped</Name>
                  <Type>UDINT</Type>
                  <BitSize>32</BitSize>
                  <BitOffs>112</BitOffs>
                  <Flags>
                    <Access>rw</Access>
                  </Flags>
                </SubItem>
                <SubItem>
                  <SubIdx>5</SubIdx>
                  <Name>5th Input Object to be mapped</Name>
                  <Type>UDINT</Type>
                  <BitSize>32</BitSize>
                  <BitOffs>144</BitOffs>
                  <Flags>
                    <Access>rw</Access>
                  </Flags>
                </SubItem>
                <SubItem>
                  <SubIdx>6</SubIdx>
                  <Name>6th Input Object to be mapped</Name>
                  <Type>UDINT</Type>
                  <BitSize>32</BitSize>
                  <BitOffs>176</BitOffs>
                  <Flags>
                    <Access>rw</Access>
                  </Flags>
                </SubItem>
                <SubItem>
                  <SubIdx>7</SubIdx>
                  <Name>7th Input Object to be mapped</Name>
                  <Type>UDINT</Type>
                  <BitSize>32</BitSize>
                  <BitOffs>208</BitOffs>
                  <Flags>
                    <Access>rw</Access>
                  </Flags>
                </SubItem>
                <SubItem>
                  <SubIdx>8</SubIdx>
                  <Name>8th Input Object to be mapped</Name>
                  <Type>UDINT</Type>
                  <BitSize>32</BitSize>
                  <BitOffs>240</BitOffs>
                  <Flags>
                    <Access>rw</Access>
                  </Flags>
                </SubItem>
                <SubItem>
                  <SubIdx>9</SubIdx>
                  <Name>9th Input Object to be mapped</Name>
                  <Type>UDINT</Type>
                  <BitSize>32</BitSize>
                  <BitOffs>272</BitOffs>
                  <Flags>
                    <Access>rw</Access>
                  </Flags>
                </SubItem>
                <SubItem>
                  <SubIdx>10</SubIdx>
                  <Name>10th Input Object to be mapped</Name>
                  <Type>UDINT</Type>
                  <BitSize>32</BitSize>
                  <BitOffs>304</BitOffs>
                  <Flags>
                    <Access>rw</Access>
                  </Flags>
                </SubItem>
              </DataType>
              <DataType>
                <Name>DT1B01</Name>
                <BitSize>336</BitSize>
                <SubItem>
                  <SubIdx>0</SubIdx>
                  <Name>SubIndex 000</Name>
                  <Type>USINT</Type>
                  <BitSize>8</BitSize>
                  <BitOffs>0</BitOffs>
                  <Flags>
                    <Access>ro</Access>
                  </Flags>
                </SubItem>
                <SubItem>
                  <SubIdx>1</SubIdx>
                  <Name>1st Input Object to be mapped</Name>
                  <Type>UDINT</Type>
                  <BitSize>32</BitSize>
                  <BitOffs>16</BitOffs>
                  <Flags>
                    <Access>ro</Access>
                  </Flags>
                </SubItem>
                <SubItem>
                  <SubIdx>2</SubIdx>
                  <Name>2nd Input Object to be mapped</Name>
                  <Type>UDINT</Type>
                  <BitSize>32</BitSize>
                  <BitOffs>48</BitOffs>
                  <Flags>
                    <Access>ro</Access>
                  </Flags>
                </SubItem>
                <SubItem>
                  <SubIdx>3</SubIdx>
                  <Name>3rd Input Object to be mapped</Name>
                  <Type>UDINT</Type>
                  <BitSize>32</BitSize>
                  <BitOffs>80</BitOffs>
                  <Flags>
                    <Access>ro</Access>
                  </Flags>
                </SubItem>
                <SubItem>
                  <SubIdx>4</SubIdx>
                  <Name>4th Input Object to be mapped</Name>
                  <Type>UDINT</Type>
                  <BitSize>32</BitSize>
                  <BitOffs>112</BitOffs>
                  <Flags>
                    <Access>ro</Access>
                  </Flags>
                </SubItem>
                <SubItem>
                  <SubIdx>5</SubIdx>
                  <Name>5th Input Object to be mapped</Name>
                  <Type>UDINT</Type>
                  <BitSize>32</BitSize>
                  <BitOffs>144</BitOffs>
                  <Flags>
                    <Access>ro</Access>
                  </Flags>
                </SubItem>
                <SubItem>
                  <SubIdx>6</SubIdx>
                  <Name>6th Input Object to be mapped</Name>
                  <Type>UDINT</Type>
                  <BitSize>32</BitSize>
                  <BitOffs>176</BitOffs>
                  <Flags>
                    <Access>ro</Access>
                  </Flags>
                </SubItem>
                <SubItem>
                  <SubIdx>7</SubIdx>
                  <Name>7th Input Object to be mapped</Name>
                  <Type>UDINT</Type>
                  <BitSize>32</BitSize>
                  <BitOffs>208</BitOffs>
                  <Flags>
                    <Access>ro</Access>
                  </Flags>
                </SubItem>
                <SubItem>
                  <SubIdx>8</SubIdx>
                  <Name>8th Input Object to be mapped</Name>
                  <Type>UDINT</Type>
                  <BitSize>32</BitSize>
                  <BitOffs>240</BitOffs>
                  <Flags>
                    <Access>ro</Access>
                  </Flags>
                </SubItem>
                <SubItem>
                  <SubIdx>9</SubIdx>
                  <Name>9th Input Object to be mapped</Name>
                  <Type>UDINT</Type>
                  <BitSize>32</BitSize>
                  <BitOffs>272</BitOffs>
                  <Flags>
                    <Access>ro</Access>
                  </Flags>
                </SubItem>
                <SubItem>
                  <SubIdx>10</SubIdx>
                  <Name>10th Input Object to be mapped</Name>
                  <Type>UDINT</Type>
                  <BitSize>32</BitSize>
                  <BitOffs>304</BitOffs>
                  <Flags>
                    <Access>ro</Access>
                  </Flags>
                </SubItem>
              </DataType>
              <DataType>
                <Name>DT1B02</Name>
                <BitSize>336</BitSize>
                <SubItem>
                  <SubIdx>0</SubIdx>
                  <Name>SubIndex 000</Name>
                  <Type>USINT</Type>
                  <BitSize>8</BitSize>
                  <BitOffs>0</BitOffs>
                  <Flags>
                    <Access>ro</Access>
                  </Flags>
                </SubItem>
                <SubItem>
                  <SubIdx>1</SubIdx>
                  <Name>1st Input Object to be mapped</Name>
                  <Type>UDINT</Type>
                  <BitSize>32</BitSize>
                  <BitOffs>16</BitOffs>
                  <Flags>
                    <Access>ro</Access>
                  </Flags>
                </SubItem>
                <SubItem>
                  <SubIdx>2</SubIdx>
                  <Name>2nd Input Object to be mapped</Name>
                  <Type>UDINT</Type>
                  <BitSize>32</BitSize>
                  <BitOffs>48</BitOffs>
                  <Flags>
                    <Access>ro</Access>
                  </Flags>
                </SubItem>
                <SubItem>
                  <SubIdx>3</SubIdx>
                  <Name>3rd Input Object to be mapped</Name>
                  <Type>UDINT</Type>
                  <BitSize>32</BitSize>
                  <BitOffs>80</BitOffs>
                  <Flags>
                    <Access>ro</Access>
                  </Flags>
                </SubItem>
                <SubItem>
                  <SubIdx>4</SubIdx>
                  <Name>4th Input Object to be mapped</Name>
                  <Type>UDINT</Type>
                  <BitSize>32</BitSize>
                  <BitOffs>112</BitOffs>
                  <Flags>
                    <Access>ro</Access>
                  </Flags>
                </SubItem>
                <SubItem>
                  <SubIdx>5</SubIdx>
                  <Name>5th Input Object to be mapped</Name>
                  <Type>UDINT</Type>
                  <BitSize>32</BitSize>
                  <BitOffs>144</BitOffs>
                  <Flags>
                    <Access>ro</Access>
                  </Flags>
                </SubItem>
                <SubItem>
                  <SubIdx>6</SubIdx>
                  <Name>6th Input Object to be mapped</Name>
                  <Type>UDINT</Type>
                  <BitSize>32</BitSize>
                  <BitOffs>176</BitOffs>
                  <Flags>
                    <Access>ro</Access>
                  </Flags>
                </SubItem>
                <SubItem>
                  <SubIdx>7</SubIdx>
                  <Name>7th Input Object to be mapped</Name>
                  <Type>UDINT</Type>
                  <BitSize>32</BitSize>
                  <BitOffs>208</BitOffs>
                  <Flags>
                    <Access>ro</Access>
                  </Flags>
                </SubItem>
                <SubItem>
                  <SubIdx>8</SubIdx>
                  <Name>8th Input Object to be mapped</Name>
                  <Type>UDINT</Type>
                  <BitSize>32</BitSize>
                  <BitOffs>240</BitOffs>
                  <Flags>
                    <Access>ro</Access>
                  </Flags>
                </SubItem>
                <SubItem>
                  <SubIdx>9</SubIdx>
                  <Name>9th Input Object to be mapped</Name>
                  <Type>UDINT</Type>
                  <BitSize>32</BitSize>
                  <BitOffs>272</BitOffs>
                  <Flags>
                    <Access>ro</Access>
                  </Flags>
                </SubItem>
                <SubItem>
                  <SubIdx>10</SubIdx>
                  <Name>10th Input Object to be mapped</Name>
                  <Type>UDINT</Type>
                  <BitSize>32</BitSize>
                  <BitOffs>304</BitOffs>
                  <Flags>
                    <Access>ro</Access>
                  </Flags>
                </SubItem>
              </DataType>
              <DataType>
                <Name>DT1B03</Name>
                <BitSize>336</BitSize>
                <SubItem>
                  <SubIdx>0</SubIdx>
                  <Name>SubIndex 000</Name>
                  <Type>USINT</Type>
                  <BitSize>8</BitSize>
                  <BitOffs>0</BitOffs>
                  <Flags>
                    <Access>ro</Access>
                  </Flags>
                </SubItem>
                <SubItem>
                  <SubIdx>1</SubIdx>
                  <Name>1st Input Object to be mapped</Name>
                  <Type>UDINT</Type>
                  <BitSize>32</BitSize>
                  <BitOffs>16</BitOffs>
                  <Flags>
                    <Access>ro</Access>
                  </Flags>
                </SubItem>
                <SubItem>
                  <SubIdx>2</SubIdx>
                  <Name>2nd Input Object to be mapped</Name>
                  <Type>UDINT</Type>
                  <BitSize>32</BitSize>
                  <BitOffs>48</BitOffs>
                  <Flags>
                    <Access>ro</Access>
                  </Flags>
                </SubItem>
                <SubItem>
                  <SubIdx>3</SubIdx>
                  <Name>3rd Input Object to be mapped</Name>
                  <Type>UDINT</Type>
                  <BitSize>32</BitSize>
                  <BitOffs>80</BitOffs>
                  <Flags>
                    <Access>ro</Access>
                  </Flags>
                </SubItem>
                <SubItem>
                  <SubIdx>4</SubIdx>
                  <Name>4th Input Object to be mapped</Name>
                  <Type>UDINT</Type>
                  <BitSize>32</BitSize>
                  <BitOffs>112</BitOffs>
                  <Flags>
                    <Access>ro</Access>
                  </Flags>
                </SubItem>
                <SubItem>
                  <SubIdx>5</SubIdx>
                  <Name>5th Input Object to be mapped</Name>
                  <Type>UDINT</Type>
                  <BitSize>32</BitSize>
                  <BitOffs>144</BitOffs>
                  <Flags>
                    <Access>ro</Access>
                  </Flags>
                </SubItem>
                <SubItem>
                  <SubIdx>6</SubIdx>
                  <Name>6th Input Object to be mapped</Name>
                  <Type>UDINT</Type>
                  <BitSize>32</BitSize>
                  <BitOffs>176</BitOffs>
                  <Flags>
                    <Access>ro</Access>
                  </Flags>
                </SubItem>
                <SubItem>
                  <SubIdx>7</SubIdx>
                  <Name>7th Input Object to be mapped</Name>
                  <Type>UDINT</Type>
                  <BitSize>32</BitSize>
                  <BitOffs>208</BitOffs>
                  <Flags>
                    <Access>ro</Access>
                  </Flags>
                </SubItem>
                <SubItem>
                  <SubIdx>8</SubIdx>
                  <Name>8th Input Object to be mapped</Name>
                  <Type>UDINT</Type>
                  <BitSize>32</BitSize>
                  <BitOffs>240</BitOffs>
                  <Flags>
                    <Access>ro</Access>
                  </Flags>
                </SubItem>
                <SubItem>
                  <SubIdx>9</SubIdx>
                  <Name>9th Input Object to be mapped</Name>
                  <Type>UDINT</Type>
                  <BitSize>32</BitSize>
                  <BitOffs>272</BitOffs>
                  <Flags>
                    <Access>ro</Access>
                  </Flags>
                </SubItem>
                <SubItem>
                  <SubIdx>10</SubIdx>
                  <Name>10th Input Object to be mapped</Name>
                  <Type>UDINT</Type>
                  <BitSize>32</BitSize>
                  <BitOffs>304</BitOffs>
                  <Flags>
                    <Access>ro</Access>
                  </Flags>
                </SubItem>
              </DataType>
              <DataType>
                <Name>DT1B04</Name>
                <BitSize>336</BitSize>
                <SubItem>
                  <SubIdx>0</SubIdx>
                  <Name>SubIndex 000</Name>
                  <Type>USINT</Type>
                  <BitSize>8</BitSize>
                  <BitOffs>0</BitOffs>
                  <Flags>
                    <Access>ro</Access>
                  </Flags>
                </SubItem>
                <SubItem>
                  <SubIdx>1</SubIdx>
                  <Name>1st Input Object to be mapped</Name>
                  <Type>UDINT</Type>
                  <BitSize>32</BitSize>
                  <BitOffs>16</BitOffs>
                  <Flags>
                    <Access>ro</Access>
                  </Flags>
                </SubItem>
                <SubItem>
                  <SubIdx>2</SubIdx>
                  <Name>2nd Input Object to be mapped</Name>
                  <Type>UDINT</Type>
                  <BitSize>32</BitSize>
                  <BitOffs>48</BitOffs>
                  <Flags>
                    <Access>ro</Access>
                  </Flags>
                </SubItem>
                <SubItem>
                  <SubIdx>3</SubIdx>
                  <Name>3rd Input Object to be mapped</Name>
                  <Type>UDINT</Type>
                  <BitSize>32</BitSize>
                  <BitOffs>80</BitOffs>
                  <Flags>
                    <Access>ro</Access>
                  </Flags>
                </SubItem>
                <SubItem>
                  <SubIdx>4</SubIdx>
                  <Name>4th Input Object to be mapped</Name>
                  <Type>UDINT</Type>
                  <BitSize>32</BitSize>
                  <BitOffs>112</BitOffs>
                  <Flags>
                    <Access>ro</Access>
                  </Flags>
                </SubItem>
                <SubItem>
                  <SubIdx>5</SubIdx>
                  <Name>5th Input Object to be mapped</Name>
                  <Type>UDINT</Type>
                  <BitSize>32</BitSize>
                  <BitOffs>144</BitOffs>
                  <Flags>
                    <Access>ro</Access>
                  </Flags>
                </SubItem>
                <SubItem>
                  <SubIdx>6</SubIdx>
                  <Name>6th Input Object to be mapped</Name>
                  <Type>UDINT</Type>
                  <BitSize>32</BitSize>
                  <BitOffs>176</BitOffs>
                  <Flags>
                    <Access>ro</Access>
                  </Flags>
                </SubItem>
                <SubItem>
                  <SubIdx>7</SubIdx>
                  <Name>7th Input Object to be mapped</Name>
                  <Type>UDINT</Type>
                  <BitSize>32</BitSize>
                  <BitOffs>208</BitOffs>
                  <Flags>
                    <Access>ro</Access>
                  </Flags>
                </SubItem>
                <SubItem>
                  <SubIdx>8</SubIdx>
                  <Name>8th Input Object to be mapped</Name>
                  <Type>UDINT</Type>
                  <BitSize>32</BitSize>
                  <BitOffs>240</BitOffs>
                  <Flags>
                    <Access>ro</Access>
                  </Flags>
                </SubItem>
                <SubItem>
                  <SubIdx>9</SubIdx>
                  <Name>9th Input Object to be mapped</Name>
                  <Type>UDINT</Type>
                  <BitSize>32</BitSize>
                  <BitOffs>272</BitOffs>
                  <Flags>
                    <Access>ro</Access>
                  </Flags>
                </SubItem>
                <SubItem>
                  <SubIdx>10</SubIdx>
                  <Name>10th Input Object to be mapped</Name>
                  <Type>UDINT</Type>
                  <BitSize>32</BitSize>
                  <BitOffs>304</BitOffs>
                  <Flags>
                    <Access>ro</Access>
                  </Flags>
                </SubItem>
              </DataType>
              <DataType>
                <Name>DT1B05</Name>
                <BitSize>336</BitSize>
                <SubItem>
                  <SubIdx>0</SubIdx>
                  <Name>SubIndex 000</Name>
                  <Type>USINT</Type>
                  <BitSize>8</BitSize>
                  <BitOffs>0</BitOffs>
                  <Flags>
                    <Access>ro</Access>
                  </Flags>
                </SubItem>
                <SubItem>
                  <SubIdx>1</SubIdx>
                  <Name>1st Input Object to be mapped</Name>
                  <Type>UDINT</Type>
                  <BitSize>32</BitSize>
                  <BitOffs>16</BitOffs>
                  <Flags>
                    <Access>ro</Access>
                  </Flags>
                </SubItem>
                <SubItem>
                  <SubIdx>2</SubIdx>
                  <Name>2nd Input Object to be mapped</Name>
                  <Type>UDINT</Type>
                  <BitSize>32</BitSize>
                  <BitOffs>48</BitOffs>
                  <Flags>
                    <Access>ro</Access>
                  </Flags>
                </SubItem>
                <SubItem>
                  <SubIdx>3</SubIdx>
                  <Name>3rd Input Object to be mapped</Name>
                  <Type>UDINT</Type>
                  <BitSize>32</BitSize>
                  <BitOffs>80</BitOffs>
                  <Flags>
                    <Access>ro</Access>
                  </Flags>
                </SubItem>
                <SubItem>
                  <SubIdx>4</SubIdx>
                  <Name>4th Input Object to be mapped</Name>
                  <Type>UDINT</Type>
                  <BitSize>32</BitSize>
                  <BitOffs>112</BitOffs>
                  <Flags>
                    <Access>ro</Access>
                  </Flags>
                </SubItem>
                <SubItem>
                  <SubIdx>5</SubIdx>
                  <Name>5th Input Object to be mapped</Name>
                  <Type>UDINT</Type>
                  <BitSize>32</BitSize>
                  <BitOffs>144</BitOffs>
                  <Flags>
                    <Access>ro</Access>
                  </Flags>
                </SubItem>
                <SubItem>
                  <SubIdx>6</SubIdx>
                  <Name>6th Input Object to be mapped</Name>
                  <Type>UDINT</Type>
                  <BitSize>32</BitSize>
                  <BitOffs>176</BitOffs>
                  <Flags>
                    <Access>ro</Access>
                  </Flags>
                </SubItem>
                <SubItem>
                  <SubIdx>7</SubIdx>
                  <Name>7th Input Object to be mapped</Name>
                  <Type>UDINT</Type>
                  <BitSize>32</BitSize>
                  <BitOffs>208</BitOffs>
                  <Flags>
                    <Access>ro</Access>
                  </Flags>
                </SubItem>
                <SubItem>
                  <SubIdx>8</SubIdx>
                  <Name>8th Input Object to be mapped</Name>
                  <Type>UDINT</Type>
                  <BitSize>32</BitSize>
                  <BitOffs>240</BitOffs>
                  <Flags>
                    <Access>ro</Access>
                  </Flags>
                </SubItem>
                <SubItem>
                  <SubIdx>9</SubIdx>
                  <Name>9th Input Object to be mapped</Name>
                  <Type>UDINT</Type>
                  <BitSize>32</BitSize>
                  <BitOffs>272</BitOffs>
                  <Flags>
                    <Access>ro</Access>
                  </Flags>
                </SubItem>
                <SubItem>
                  <SubIdx>10</SubIdx>
                  <Name>10th Input Object to be mapped</Name>
                  <Type>UDINT</Type>
                  <BitSize>32</BitSize>
                  <BitOffs>304</BitOffs>
                  <Flags>
                    <Access>ro</Access>
                  </Flags>
                </SubItem>
              </DataType>
              <DataType>
                <Name>DT1C00ARR</Name>
                <BaseType>USINT</BaseType>
                <BitSize>32</BitSize>
                <ArrayInfo>
                  <LBound>1</LBound>
                  <Elements>4</Elements>
                </ArrayInfo>
              </DataType>
              <DataType>
                <Name>DT1C00</Name>
                <BitSize>48</BitSize>
                <SubItem>
                  <SubIdx>0</SubIdx>
                  <Name>SubIndex 000</Name>
                  <Type>USINT</Type>
                  <BitSize>8</BitSize>
                  <BitOffs>0</BitOffs>
                  <Flags>
                    <Access>ro</Access>
                    <Category>o</Category>
                  </Flags>
                </SubItem>
                <SubItem>
                  <Name>Elements</Name>
                  <Type>DT1C00ARR</Type>
                  <BitSize>32</BitSize>
                  <BitOffs>16</BitOffs>
                  <Flags>
                    <Access>ro</Access>
                    <Category>o</Category>
                  </Flags>
                </SubItem>
              </DataType>
              <DataType>
                <!--Datatype for SM2(Output) Synchronisation  Parameter-->
                <Name>DT1C32</Name>
                <BitSize>488</BitSize>
                <SubItem>
                  <SubIdx>0</SubIdx>
                  <Name>SubIndex 000</Name>
                  <Type>USINT</Type>
                  <BitSize>8</BitSize>
                  <BitOffs>0</BitOffs>
                  <Flags>
                    <Access>ro</Access>
                    <Category>m</Category>
                  </Flags>
                </SubItem>
                <SubItem>
                  <SubIdx>1</SubIdx>
                  <Name>Sync mode</Name>
                  <Type>UINT</Type>
                  <BitSize>16</BitSize>
                  <BitOffs>16</BitOffs>
                  <Flags>
                    <Access WriteRestrictions="PreOP">rw</Access>
                  </Flags>
                </SubItem>
                <SubItem>
                  <SubIdx>2</SubIdx>
                  <Name>Cycle time</Name>
                  <Type>UDINT</Type>
                  <BitSize>32</BitSize>
                  <BitOffs>32</BitOffs>
                  <Flags>
                    <Access>ro</Access>
                    <Category>o</Category>
                  </Flags>
                </SubItem>
                <SubItem>
                  <SubIdx>4</SubIdx>
                  <Name>Sync modes supported</Name>
                  <Type>UINT</Type>
                  <BitSize>16</BitSize>
                  <BitOffs>96</BitOffs>
                  <Flags>
                    <Access>ro</Access>
                    <Category>o</Category>
                  </Flags>
                </SubItem>
                <SubItem>
                  <SubIdx>5</SubIdx>
                  <Name>Minimum cycle time</Name>
                  <Type>UDINT</Type>
                  <BitSize>32</BitSize>
                  <BitOffs>112</BitOffs>
                  <Flags>
                    <Access>ro</Access>
                    <Category>o</Category>
                  </Flags>
                </SubItem>
                <SubItem>
                  <SubIdx>6</SubIdx>
                  <Name>Calc and copy time</Name>
                  <Type>UDINT</Type>
                  <BitSize>32</BitSize>
                  <BitOffs>144</BitOffs>
                  <Flags>
                    <Access>ro</Access>
                    <Category>o</Category>
                  </Flags>
                </SubItem>
                <SubItem>
                  <SubIdx>8</SubIdx>
                  <Name>Get Cycle Time</Name>
                  <Type>UINT</Type>
                  <BitSize>16</BitSize>
                  <BitOffs>208</BitOffs>
                  <Flags>
                    <Access>rw</Access>
                    <Category>c</Category>
                  </Flags>
                </SubItem>
                <SubItem>
                  <SubIdx>9</SubIdx>
                  <Name>Delay Time</Name>
                  <Type>UDINT</Type>
                  <BitSize>32</BitSize>
                  <BitOffs>224</BitOffs>
                  <Flags>
                    <Access>ro</Access>
                    <Category>c</Category>
                  </Flags>
                </SubItem>
                <SubItem>
                  <SubIdx>10</SubIdx>
                  <Name>Sync0 Cycle Time</Name>
                  <Type>UDINT</Type>
                  <BitSize>32</BitSize>
                  <BitOffs>256</BitOffs>
                  <Flags>
                    <Access>rw</Access>
                    <Category>o</Category>
                  </Flags>
                </SubItem>
                <SubItem>
                  <SubIdx>11</SubIdx>
                  <Name>SM-Event Missed</Name>
                  <Type>UINT</Type>
                  <BitSize>16</BitSize>
                  <BitOffs>288</BitOffs>
                  <Flags>
                    <Access>ro</Access>
                    <Category>c</Category>
                  </Flags>
                </SubItem>
                <SubItem>
                  <SubIdx>12</SubIdx>
                  <Name>Cycle Time Too Small</Name>
                  <Type>UINT</Type>
                  <BitSize>16</BitSize>
                  <BitOffs>304</BitOffs>
                  <Flags>
                    <Access>ro</Access>
                    <Category>c</Category>
                  </Flags>
                </SubItem>
                <SubItem>
                  <SubIdx>32</SubIdx>
                  <Name>Sync Error</Name>
                  <Type>BOOL</Type>
                  <BitSize>1</BitSize>
                  <BitOffs>480</BitOffs>
                  <Flags>
                    <Access>ro</Access>
                    <Category>c</Category>
                  </Flags>
                </SubItem>
              </DataType>
              <DataType>
                <!--Datatype for SM3(Input) Synchronisation  Parameter-->
                <Name>DT1C33</Name>
                <BitSize>488</BitSize>
                <SubItem>
                  <SubIdx>0</SubIdx>
                  <Name>SubIndex 000</Name>
                  <Type>USINT</Type>
                  <BitSize>8</BitSize>
                  <BitOffs>0</BitOffs>
                  <Flags>
                    <Access>ro</Access>
                    <Category>o</Category>
                  </Flags>
                </SubItem>
                <SubItem>
                  <SubIdx>1</SubIdx>
                  <Name>Sync mode</Name>
                  <Type>UINT</Type>
                  <BitSize>16</BitSize>
                  <BitOffs>16</BitOffs>
                  <Flags>
                    <Access WriteRestrictions="PreOP">rw</Access>
                  </Flags>
                </SubItem>
                <SubItem>
                  <SubIdx>2</SubIdx>
                  <Name>Cycle time</Name>
                  <Type>UDINT</Type>
                  <BitSize>32</BitSize>
                  <BitOffs>32</BitOffs>
                  <Flags>
                    <Access>ro</Access>
                    <Category>o</Category>
                  </Flags>
                </SubItem>
                <SubItem>
                  <SubIdx>4</SubIdx>
                  <Name>Sync modes supported</Name>
                  <Type>UINT</Type>
                  <BitSize>16</BitSize>
                  <BitOffs>96</BitOffs>
                  <Flags>
                    <Access>ro</Access>
                    <Category>o</Category>
                  </Flags>
                </SubItem>
                <SubItem>
                  <SubIdx>5</SubIdx>
                  <Name>Minimum cycle time</Name>
                  <Type>UDINT</Type>
                  <BitSize>32</BitSize>
                  <BitOffs>112</BitOffs>
                  <Flags>
                    <Access>ro</Access>
                    <Category>o</Category>
                  </Flags>
                </SubItem>
                <SubItem>
                  <SubIdx>6</SubIdx>
                  <Name>Calc and copy time</Name>
                  <Type>UDINT</Type>
                  <BitSize>32</BitSize>
                  <BitOffs>144</BitOffs>
                  <Flags>
                    <Access>ro</Access>
                    <Category>o</Category>
                  </Flags>
                </SubItem>
                <SubItem>
                  <SubIdx>8</SubIdx>
                  <Name>Get Cycle Time</Name>
                  <Type>UINT</Type>
                  <BitSize>16</BitSize>
                  <BitOffs>208</BitOffs>
                  <Flags>
                    <Access>rw</Access>
                    <Category>c</Category>
                  </Flags>
                </SubItem>
                <SubItem>
                  <SubIdx>9</SubIdx>
                  <Name>Delay Time</Name>
                  <Type>UDINT</Type>
                  <BitSize>32</BitSize>
                  <BitOffs>224</BitOffs>
                  <Flags>
                    <Access>ro</Access>
                    <Category>c</Category>
                  </Flags>
                </SubItem>
                <SubItem>
                  <SubIdx>10</SubIdx>
                  <Name>Sync0 Cycle Time</Name>
                  <Type>UDINT</Type>
                  <BitSize>32</BitSize>
                  <BitOffs>256</BitOffs>
                  <Flags>
                    <Access>rw</Access>
                    <Category>o</Category>
                  </Flags>
                </SubItem>
                <SubItem>
                  <SubIdx>11</SubIdx>
                  <Name>SM-Event Missed</Name>
                  <Type>UINT</Type>
                  <BitSize>16</BitSize>
                  <BitOffs>288</BitOffs>
                  <Flags>
                    <Access>ro</Access>
                    <Category>c</Category>
                  </Flags>
                </SubItem>
                <SubItem>
                  <SubIdx>12</SubIdx>
                  <Name>Cycle Time Too Small</Name>
                  <Type>UINT</Type>
                  <BitSize>16</BitSize>
                  <BitOffs>304</BitOffs>
                  <Flags>
                    <Access>ro</Access>
                    <Category>c</Category>
                  </Flags>
                </SubItem>
                <SubItem>
                  <SubIdx>32</SubIdx>
                  <Name>Sync Error</Name>
                  <Type>BOOL</Type>
                  <BitSize>1</BitSize>
                  <BitOffs>480</BitOffs>
                  <Flags>
                    <Access>ro</Access>
                    <Category>c</Category>
                  </Flags>
                </SubItem>
              </DataType>
              <DataType>
                <Name>DT1C12ARR</Name>
                <BaseType>UINT</BaseType>
                <BitSize>16</BitSize>
                <ArrayInfo>
                  <LBound>1</LBound>
                  <Elements>1</Elements>
                </ArrayInfo>
              </DataType>
              <DataType>
                <Name>DT1C12</Name>
                <BitSize>32</BitSize>
                <SubItem>
                  <SubIdx>0</SubIdx>
                  <Name>SubIndex 000</Name>
                  <Type>USINT</Type>
                  <BitSize>8</BitSize>
                  <BitOffs>0</BitOffs>
                  <Flags>
                    <Access WriteRestrictions="PreOP">rw</Access>
                  </Flags>
                </SubItem>
                <SubItem>
                  <Name>Elements</Name>
                  <Type>DT1C12ARR</Type>
                  <BitSize>16</BitSize>
                  <BitOffs>16</BitOffs>
                  <Flags>
                    <Access>rw</Access>
                    <Category>o</Category>
                  </Flags>
                </SubItem>
              </DataType>
              <DataType>
                <Name>DT1C13ARR</Name>
                <BaseType>UINT</BaseType>
                <BitSize>16</BitSize>
                <ArrayInfo>
                  <LBound>1</LBound>
                  <Elements>1</Elements>
                </ArrayInfo>
              </DataType>
              <DataType>
                <Name>DT1C13</Name>
                <BitSize>32</BitSize>
                <SubItem>
                  <SubIdx>0</SubIdx>
                  <Name>SubIndex 000</Name>
                  <Type>USINT</Type>
                  <BitSize>8</BitSize>
                  <BitOffs>0</BitOffs>
                  <Flags>
                    <Access WriteRestrictions="PreOP">rw</Access>
                  </Flags>
                </SubItem>
                <SubItem>
                  <Name>Elements</Name>
                  <Type>DT1C13ARR</Type>
                  <BitSize>16</BitSize>
                  <BitOffs>16</BitOffs>
                  <Flags>
                    <Access>rw</Access>
                    <Category>o</Category>
                  </Flags>
                </SubItem>
              </DataType>
              <DataType>
                <!--Ident object (0x1018) type-->
                <Name>DT2000</Name>
                <BitSize>128</BitSize>
                <SubItem>
                  <SubIdx>0</SubIdx>
                  <Name>SubIndex 000</Name>
                  <Type>USINT</Type>
                  <BitSize>8</BitSize>
                  <BitOffs>0</BitOffs>
                  <Flags>
                    <Access>ro</Access>
                  </Flags>
                </SubItem>
                <SubItem>
                  <SubIdx>1</SubIdx>
                  <Name>Motor SN</Name>
                  <Type>UINT</Type>
                  <BitSize>16</BitSize>
                  <BitOffs>16</BitOffs>
                  <Flags>
                    <Access>rw</Access>
                  </Flags>
                </SubItem>
                <SubItem>
                  <SubIdx>3</SubIdx>
                  <Name>Customized firmware version</Name>
                  <Type>UDINT</Type>
                  <BitSize>32</BitSize>
                  <BitOffs>48</BitOffs>
                  <Flags>
                    <Access>ro</Access>
                  </Flags>
                </SubItem>
                <SubItem>
                  <SubIdx>5</SubIdx>
                  <Name>Encoder Version</Name>
                  <Type>UINT</Type>
                  <BitSize>16</BitSize>
                  <BitOffs>96</BitOffs>
                  <Flags>
                    <Access>ro</Access>
                  </Flags>
                </SubItem>
                <SubItem>
                  <SubIdx>6</SubIdx>
                  <Name>Serial encoder motor SN</Name>
                  <Type>UINT</Type>
                  <BitSize>16</BitSize>
                  <BitOffs>112</BitOffs>
                  <Flags>
                    <Access>ro</Access>
                  </Flags>
                </SubItem>
              </DataType>
              <DataType>
                <!--Ident object (0x1018) type-->
                <Name>DT2001</Name>
                <BitSize>672</BitSize>
                <SubItem>
                  <SubIdx>0</SubIdx>
                  <Name>SubIndex 000</Name>
                  <Type>USINT</Type>
                  <BitSize>8</BitSize>
                  <BitOffs>0</BitOffs>
                  <Flags>
                    <Access>ro</Access>
                  </Flags>
                </SubItem>
                <SubItem>
                  <SubIdx>1</SubIdx>
                  <Name>MCU firmware Version</Name>
                  <Type>UINT</Type>
                  <BitSize>16</BitSize>
                  <BitOffs>16</BitOffs>
                  <Flags>
                    <Access>ro</Access>
                  </Flags>
                </SubItem>
                <SubItem>
                  <SubIdx>2</SubIdx>
                  <Name>Fpga firmware Version</Name>
                  <Type>UINT</Type>
                  <BitSize>16</BitSize>
                  <BitOffs>32</BitOffs>
                  <Flags>
                    <Access>ro</Access>
                  </Flags>
                </SubItem>
                <SubItem>
                  <SubIdx>11</SubIdx>
                  <Name>Drive serial number</Name>
                  <Type>UINT</Type>
                  <BitSize>16</BitSize>
                  <BitOffs>176</BitOffs>
                  <Flags>
                    <Access>rw</Access>
                  </Flags>
                </SubItem>
                <SubItem>
                  <SubIdx>12</SubIdx>
                  <Name>Drive voltage class</Name>
                  <Type>UINT</Type>
                  <BitSize>16</BitSize>
                  <BitOffs>192</BitOffs>
                  <Flags>
                    <Access>ro</Access>
                  </Flags>
                </SubItem>
                <SubItem>
                  <SubIdx>13</SubIdx>
                  <Name>Drive rated power</Name>
                  <Type>UDINT</Type>
                  <BitSize>32</BitSize>
                  <BitOffs>208</BitOffs>
                  <Flags>
                    <Access>ro</Access>
                  </Flags>
                </SubItem>
                <SubItem>
                  <SubIdx>15</SubIdx>
                  <Name>Drive maximum output power</Name>
                  <Type>UDINT</Type>
                  <BitSize>32</BitSize>
                  <BitOffs>240</BitOffs>
                  <Flags>
                    <Access>ro</Access>
                  </Flags>
                </SubItem>
                <SubItem>
                  <SubIdx>17</SubIdx>
                  <Name>Drive rated output current</Name>
                  <Type>UDINT</Type>
                  <BitSize>32</BitSize>
                  <BitOffs>272</BitOffs>
                  <Flags>
                    <Access>ro</Access>
                  </Flags>
                </SubItem>
                <SubItem>
                  <SubIdx>19</SubIdx>
                  <Name>Drive maximum output current</Name>
                  <Type>UDINT</Type>
                  <BitSize>32</BitSize>
                  <BitOffs>304</BitOffs>
                  <Flags>
                    <Access>ro</Access>
                  </Flags>
                </SubItem>
                <SubItem>
                  <SubIdx>41</SubIdx>
                  <Name>DC bus overvoltage protective point</Name>
                  <Type>UINT</Type>
                  <BitSize>16</BitSize>
                  <BitOffs>656</BitOffs>
                  <Flags>
                    <Access>ro</Access>
                  </Flags>
                </SubItem>
              </DataType>
              <DataType>
                <!--Ident object (0x1018) type-->
                <Name>DT2002</Name>
                <BitSize>688</BitSize>
                <SubItem>
                  <SubIdx>0</SubIdx>
                  <Name>SubIndex 000</Name>
                  <Type>USINT</Type>
                  <BitSize>8</BitSize>
                  <BitOffs>0</BitOffs>
                  <Flags>
                    <Access>ro</Access>
                  </Flags>
                </SubItem>
                <SubItem>
                  <SubIdx>1</SubIdx>
                  <Name>Control mode selection</Name>
                  <Type>UINT</Type>
                  <BitSize>16</BitSize>
                  <BitOffs>16</BitOffs>
                  <Flags>
                    <Access>rw</Access>
                  </Flags>
                </SubItem>
                <SubItem>
                  <SubIdx>2</SubIdx>
                  <Name>Absolute system selection</Name>
                  <Type>UINT</Type>
                  <BitSize>16</BitSize>
                  <BitOffs>32</BitOffs>
                  <Flags>
                    <Access>rw</Access>
                  </Flags>
                </SubItem>
                <SubItem>
                  <SubIdx>3</SubIdx>
                  <Name>Rotating direction</Name>
                  <Type>UINT</Type>
                  <BitSize>16</BitSize>
                  <BitOffs>48</BitOffs>
                  <Flags>
                    <Access>rw</Access>
                  </Flags>
                </SubItem>
		<!-- Added by john@zultron.com from SV660N Advanced User Guide 20201020 -->
                <SubItem>
                  <SubIdx>6</SubIdx>
                  <Name>Stop mode at S-ON OFF</Name>
                  <Type>UINT</Type>
                  <BitSize>16</BitSize>
                  <BitOffs>96</BitOffs>
                  <Flags>
                    <Access>rw</Access>
                  </Flags>
                </SubItem>
		<!-- Added by john@zultron.com from SV660N Advanced User Guide 20201020 -->
                <SubItem>
                  <SubIdx>7</SubIdx>
                  <Name>Stop mode at No. 2 fault</Name>
                  <Type>INT</Type>
                  <BitSize>16</BitSize>
                  <BitOffs>112</BitOffs>
                  <Flags>
                    <Access>rw</Access>
                  </Flags>
                </SubItem>
                <SubItem>
                  <SubIdx>8</SubIdx>
                  <Name>Stop mode at limit switch signal</Name>
                  <Type>UINT</Type>
                  <BitSize>16</BitSize>
                  <BitOffs>128</BitOffs>
                  <Flags>
                    <Access>rw</Access>
                  </Flags>
                </SubItem>
                <SubItem>
                  <SubIdx>9</SubIdx>
                  <Name>Stop mode at NO.1 fault</Name>
                  <Type>UINT</Type>
                  <BitSize>16</BitSize>
                  <BitOffs>144</BitOffs>
                  <Flags>
                    <Access>rw</Access>
                  </Flags>
                </SubItem>
                <SubItem>
                  <SubIdx>10</SubIdx>
                  <Name>Delay from brake output on to command received</Name>
                  <Type>UINT</Type>
                  <BitSize>16</BitSize>
                  <BitOffs>160</BitOffs>
                  <Flags>
                    <Access>rw</Access>
                  </Flags>
                </SubItem>
                <SubItem>
                  <SubIdx>11</SubIdx>
                  <Name>Delay from brake output off to motor de-energized</Name>
                  <Type>UINT</Type>
                  <BitSize>16</BitSize>
                  <BitOffs>176</BitOffs>
                  <Flags>
                    <Access>rw</Access>
                  </Flags>
                </SubItem>
                <SubItem>
                  <SubIdx>12</SubIdx>
                  <Name>Motor speed threshold at brake output off in rotating state</Name>
                  <Type>UINT</Type>
                  <BitSize>16</BitSize>
                  <BitOffs>192</BitOffs>
                  <Flags>
                    <Access>rw</Access>
                  </Flags>
                </SubItem>
                <SubItem>
                  <SubIdx>13</SubIdx>
                  <Name>Delay from servo off to brake output off in the rotating state</Name>
                  <Type>UINT</Type>
                  <BitSize>16</BitSize>
                  <BitOffs>208</BitOffs>
                  <Flags>
                    <Access>rw</Access>
                  </Flags>
                </SubItem>
                <SubItem>
                  <SubIdx>15</SubIdx>
                  <Name>Motor speed threshold in holding state</Name>
                  <Type>UINT</Type>
                  <BitSize>16</BitSize>
                  <BitOffs>240</BitOffs>
                  <Flags>
                    <Access>rw</Access>
                  </Flags>
                </SubItem>
                <SubItem>
                  <SubIdx>16</SubIdx>
                  <Name>LED warning display selection</Name>
                  <Type>UINT</Type>
                  <BitSize>16</BitSize>
                  <BitOffs>256</BitOffs>
                  <Flags>
                    <Access>rw</Access>
                  </Flags>
                </SubItem>
                <SubItem>
                  <SubIdx>21</SubIdx>
                  <Name>Delay time after dynamic brake relay on</Name>
                  <Type>UINT</Type>
                  <BitSize>16</BitSize>
                  <BitOffs>336</BitOffs>
                  <Flags>
                    <Access>rw</Access>
                  </Flags>
                </SubItem>
                <SubItem>
                  <SubIdx>22</SubIdx>
                  <Name>Allowed minimum braking resistance</Name>
                  <Type>UINT</Type>
                  <BitSize>16</BitSize>
                  <BitOffs>352</BitOffs>
                  <Flags>
                    <Access>ro</Access>
                  </Flags>
                </SubItem>
                <SubItem>
                  <SubIdx>23</SubIdx>
                  <Name>Power of built-in  braking resistor</Name>
                  <Type>UINT</Type>
                  <BitSize>16</BitSize>
                  <BitOffs>368</BitOffs>
                  <Flags>
                    <Access>ro</Access>
                  </Flags>
                </SubItem>
                <SubItem>
                  <SubIdx>24</SubIdx>
                  <Name>Resistance of built-in braking resistor</Name>
                  <Type>UINT</Type>
                  <BitSize>16</BitSize>
                  <BitOffs>384</BitOffs>
                  <Flags>
                    <Access>ro</Access>
                  </Flags>
                </SubItem>
                <SubItem>
                  <SubIdx>25</SubIdx>
                  <Name>Resistor heat dissipation coefficient</Name>
                  <Type>UINT</Type>
                  <BitSize>16</BitSize>
                  <BitOffs>400</BitOffs>
                  <Flags>
                    <Access>rw</Access>
                  </Flags>
                </SubItem>
                <SubItem>
                  <SubIdx>26</SubIdx>
                  <Name>braking resistor type</Name>
                  <Type>UINT</Type>
                  <BitSize>16</BitSize>
                  <BitOffs>416</BitOffs>
                  <Flags>
                    <Access>rw</Access>
                  </Flags>
                </SubItem>
                <SubItem>
                  <SubIdx>27</SubIdx>
                  <Name>Power of external dynamic resistor</Name>
                  <Type>UINT</Type>
                  <BitSize>16</BitSize>
                  <BitOffs>432</BitOffs>
                  <Flags>
                    <Access>rw</Access>
                  </Flags>
                </SubItem>
                <SubItem>
                  <SubIdx>28</SubIdx>
                  <Name>Resistance of external braking resistor</Name>
                  <Type>UINT</Type>
                  <BitSize>16</BitSize>
                  <BitOffs>448</BitOffs>
                  <Flags>
                    <Access>rw</Access>
                  </Flags>
                </SubItem>
                <SubItem>
                  <SubIdx>31</SubIdx>
                  <Name>User password</Name>
                  <Type>UINT</Type>
                  <BitSize>16</BitSize>
                  <BitOffs>496</BitOffs>
                  <Flags>
                    <Access>wo</Access>
                  </Flags>
                </SubItem>
                <SubItem>
                  <SubIdx>32</SubIdx>
                  <Name>Parameter initialization</Name>
                  <Type>UINT</Type>
                  <BitSize>16</BitSize>
                  <BitOffs>512</BitOffs>
                  <Flags>
                    <Access>rw</Access>
                  </Flags>
                </SubItem>
                <SubItem>
                  <SubIdx>33</SubIdx>
                  <Name>Default keypad display</Name>
                  <Type>UINT</Type>
                  <BitSize>16</BitSize>
                  <BitOffs>528</BitOffs>
                  <Flags>
                    <Access>rw</Access>
                  </Flags>
                </SubItem>
                <SubItem>
                  <SubIdx>36</SubIdx>
                  <Name>Panel data refresh rate</Name>
                  <Type>UINT</Type>
                  <BitSize>16</BitSize>
                  <BitOffs>576</BitOffs>
                  <Flags>
                    <Access>rw</Access>
                  </Flags>
                </SubItem>
                <SubItem>
                  <SubIdx>42</SubIdx>
                  <Name>OEM password</Name>
                  <Type>UINT</Type>
                  <BitSize>16</BitSize>
                  <BitOffs>672</BitOffs>
                  <Flags>
                    <Access>wo</Access>
                  </Flags>
                </SubItem>
              </DataType>
              <DataType>
                <Name>DT2003</Name>
                <BitSize>1056</BitSize>
                <SubItem>
                  <SubIdx>0</SubIdx>
                  <Name>SubIndex 000</Name>
                  <Type>USINT</Type>
                  <BitSize>8</BitSize>
                  <BitOffs>0</BitOffs>
                  <Flags>
                    <Access>ro</Access>
                  </Flags>
                </SubItem>
                <SubItem>
                  <SubIdx>3</SubIdx>
                  <Name>DI1 function selection</Name>
                  <Type>UINT</Type>
                  <BitSize>16</BitSize>
                  <BitOffs>48</BitOffs>
                  <Flags>
                    <Access>rw</Access>
                  </Flags>
                </SubItem>
                <SubItem>
                  <SubIdx>4</SubIdx>
                  <Name>DI1 logic selection</Name>
                  <Type>UINT</Type>
                  <BitSize>16</BitSize>
                  <BitOffs>64</BitOffs>
                  <Flags>
                    <Access>rw</Access>
                  </Flags>
                </SubItem>
                <SubItem>
                  <SubIdx>5</SubIdx>
                  <Name>DI2 function selection</Name>
                  <Type>UINT</Type>
                  <BitSize>16</BitSize>
                  <BitOffs>80</BitOffs>
                  <Flags>
                    <Access>rw</Access>
                  </Flags>
                </SubItem>
                <SubItem>
                  <SubIdx>6</SubIdx>
                  <Name>DI2 logic selection</Name>
                  <Type>UINT</Type>
                  <BitSize>16</BitSize>
                  <BitOffs>96</BitOffs>
                  <Flags>
                    <Access>rw</Access>
                  </Flags>
                </SubItem>
                <SubItem>
                  <SubIdx>7</SubIdx>
                  <Name>DI3 function selection</Name>
                  <Type>UINT</Type>
                  <BitSize>16</BitSize>
                  <BitOffs>112</BitOffs>
                  <Flags>
                    <Access>rw</Access>
                  </Flags>
                </SubItem>
                <SubItem>
                  <SubIdx>8</SubIdx>
                  <Name>DI3 logic selection</Name>
                  <Type>UINT</Type>
                  <BitSize>16</BitSize>
                  <BitOffs>128</BitOffs>
                  <Flags>
                    <Access>rw</Access>
                  </Flags>
                </SubItem>
                <SubItem>
                  <SubIdx>9</SubIdx>
                  <Name>DI4 function selection</Name>
                  <Type>UINT</Type>
                  <BitSize>16</BitSize>
                  <BitOffs>144</BitOffs>
                  <Flags>
                    <Access>rw</Access>
                  </Flags>
                </SubItem>
                <SubItem>
                  <SubIdx>10</SubIdx>
                  <Name>DI4 logic selection</Name>
                  <Type>UINT</Type>
                  <BitSize>16</BitSize>
                  <BitOffs>160</BitOffs>
                  <Flags>
                    <Access>rw</Access>
                  </Flags>
                </SubItem>
                <SubItem>
                  <SubIdx>11</SubIdx>
                  <Name>DI5 function selection</Name>
                  <Type>UINT</Type>
                  <BitSize>16</BitSize>
                  <BitOffs>176</BitOffs>
                  <Flags>
                    <Access>rw</Access>
                  </Flags>
                </SubItem>
                <SubItem>
                  <SubIdx>12</SubIdx>
                  <Name>DI5 logic selection</Name>
                  <Type>UINT</Type>
                  <BitSize>16</BitSize>
                  <BitOffs>192</BitOffs>
                  <Flags>
                    <Access>rw</Access>
                  </Flags>
                </SubItem>
                <SubItem>
                  <SubIdx>61</SubIdx>
                  <Name>DI1 filtertime constant</Name>
                  <Type>UINT</Type>
                  <BitSize>16</BitSize>
                  <BitOffs>976</BitOffs>
                  <Flags>
                    <Access>rw</Access>
                  </Flags>
                </SubItem>
                <SubItem>
                  <SubIdx>62</SubIdx>
                  <Name>DI2 filtertime constant</Name>
                  <Type>UINT</Type>
                  <BitSize>16</BitSize>
                  <BitOffs>992</BitOffs>
                  <Flags>
                    <Access>rw</Access>
                  </Flags>
                </SubItem>
                <SubItem>
                  <SubIdx>63</SubIdx>
                  <Name>DI3 filtertime constant</Name>
                  <Type>UINT</Type>
                  <BitSize>16</BitSize>
                  <BitOffs>1008</BitOffs>
                  <Flags>
                    <Access>rw</Access>
                  </Flags>
                </SubItem>
                <SubItem>
                  <SubIdx>64</SubIdx>
                  <Name>DI4 filtertime constant</Name>
                  <Type>UINT</Type>
                  <BitSize>16</BitSize>
                  <BitOffs>1024</BitOffs>
                  <Flags>
                    <Access>rw</Access>
                  </Flags>
                </SubItem>
                <SubItem>
                  <SubIdx>65</SubIdx>
                  <Name>DI5 filtertime constant</Name>
                  <Type>UINT</Type>
                  <BitSize>16</BitSize>
                  <BitOffs>1040</BitOffs>
                  <Flags>
                    <Access>rw</Access>
                  </Flags>
                </SubItem>
              </DataType>
              <DataType>
                <Name>DT2004</Name>
                <BitSize>112</BitSize>
                <SubItem>
                  <SubIdx>0</SubIdx>
                  <Name>SubIndex 000</Name>
                  <Type>USINT</Type>
                  <BitSize>8</BitSize>
                  <BitOffs>0</BitOffs>
                  <Flags>
                    <Access>ro</Access>
                  </Flags>
                </SubItem>
                <SubItem>
                  <SubIdx>1</SubIdx>
                  <Name>DO1 Function Selection</Name>
                  <Type>UINT</Type>
                  <BitSize>16</BitSize>
                  <BitOffs>16</BitOffs>
                  <Flags>
                    <Access>rw</Access>
                  </Flags>
                </SubItem>
                <SubItem>
                  <SubIdx>2</SubIdx>
                  <Name>DO1 Logic Level Selection</Name>
                  <Type>UINT</Type>
                  <BitSize>16</BitSize>
                  <BitOffs>32</BitOffs>
                  <Flags>
                    <Access>rw</Access>
                  </Flags>
                </SubItem>
                <SubItem>
                  <SubIdx>3</SubIdx>
                  <Name>DO2 function selection</Name>
                  <Type>UINT</Type>
                  <BitSize>16</BitSize>
                  <BitOffs>48</BitOffs>
                  <Flags>
                    <Access>rw</Access>
                  </Flags>
                </SubItem>
                <SubItem>
                  <SubIdx>4</SubIdx>
                  <Name>DO2 Logic Level Selection</Name>
                  <Type>UINT</Type>
                  <BitSize>16</BitSize>
                  <BitOffs>64</BitOffs>
                  <Flags>
                    <Access>rw</Access>
                  </Flags>
                </SubItem>
                <SubItem>
                  <SubIdx>5</SubIdx>
                  <Name>DO3 Function Selection</Name>
                  <Type>UINT</Type>
                  <BitSize>16</BitSize>
                  <BitOffs>80</BitOffs>
                  <Flags>
                    <Access>rw</Access>
                  </Flags>
                </SubItem>
                <SubItem>
                  <SubIdx>6</SubIdx>
                  <Name>DO3 Logic Level Selection</Name>
                  <Type>UINT</Type>
                  <BitSize>16</BitSize>
                  <BitOffs>96</BitOffs>
                  <Flags>
                    <Access>rw</Access>
                  </Flags>
                </SubItem>
		<!-- Added by john@zultron.com from SV660N Advanced User Guide 20201020 -->
                <SubItem>
                  <SubIdx>24</SubIdx>
                  <Name>EtherCAT forced DO output logic in non-OP status</Name>
                  <Type>UINT</Type>
                  <BitSize>16</BitSize>
                  <BitOffs>112</BitOffs>
                  <Flags>
                    <Access>rw</Access>
                  </Flags>
                </SubItem>
              </DataType>
              <DataType>
                <Name>DT2005</Name>
                <BitSize>912</BitSize>
                <SubItem>
                  <SubIdx>0</SubIdx>
                  <Name>SubIndex 000</Name>
                  <Type>USINT</Type>
                  <BitSize>8</BitSize>
                  <BitOffs>0</BitOffs>
                  <Flags>
                    <Access>ro</Access>
                  </Flags>
                </SubItem>
                <SubItem>
                  <SubIdx>5</SubIdx>
                  <Name>Time constant of first-order low-pass filter</Name>
                  <Type>UINT</Type>
                  <BitSize>16</BitSize>
                  <BitOffs>80</BitOffs>
                  <Flags>
                    <Access>rw</Access>
                  </Flags>
                </SubItem>
                <SubItem>
                  <SubIdx>6</SubIdx>
                  <Name>Time constant of moving average  filter 1</Name>
                  <Type>UINT</Type>
                  <BitSize>16</BitSize>
                  <BitOffs>96</BitOffs>
                  <Flags>
                    <Access>rw</Access>
                  </Flags>
                </SubItem>
                <SubItem>
                  <SubIdx>7</SubIdx>
                  <Name>Time constant of moving average  filter 2</Name>
                  <Type>UINT</Type>
                  <BitSize>16</BitSize>
                  <BitOffs>112</BitOffs>
                  <Flags>
                    <Access>rw</Access>
                  </Flags>
                </SubItem>
		<!-- Added by john@zultron.com from SV660N Advanced User Guide 20201020 -->
                <SubItem>
                  <SubIdx>8</SubIdx>
                  <Name>Numerator of electronic gear ratio</Name>
                  <Type>UDINT</Type>
                  <BitSize>32</BitSize>
                  <BitOffs>128</BitOffs>
                  <Flags>
                    <Access>rw</Access>
                  </Flags>
                </SubItem>
		<!-- Added by john@zultron.com from SV660N Advanced User Guide 20201020 -->
                <SubItem>
                  <SubIdx>10</SubIdx>
                  <Name>Denominator of electronic gear ratio</Name>
                  <Type>UDINT</Type>
                  <BitSize>32</BitSize>
                  <BitOffs>160</BitOffs>
                  <Flags>
                    <Access>rw</Access>
                  </Flags>
                </SubItem>
                <SubItem>
                  <SubIdx>20</SubIdx>
                  <Name>Speed feedforward control selection</Name>
                  <Type>UINT</Type>
                  <BitSize>16</BitSize>
                  <BitOffs>320</BitOffs>
                  <Flags>
                    <Access>rw</Access>
                  </Flags>
                </SubItem>
                <SubItem>
                  <SubIdx>31</SubIdx>
                  <Name>Local home mode</Name>
                  <Type>UINT</Type>
                  <BitSize>16</BitSize>
                  <BitOffs>496</BitOffs>
                  <Flags>
                    <Access>rw</Access>
                  </Flags>
                </SubItem>
                <SubItem>
                  <SubIdx>36</SubIdx>
                  <Name>Time of home searching</Name>
                  <Type>UINT</Type>
                  <BitSize>16</BitSize>
                  <BitOffs>576</BitOffs>
                  <Flags>
                    <Access>rw</Access>
                  </Flags>
                </SubItem>
                <SubItem>
                  <SubIdx>37</SubIdx>
                  <Name>Local home position offset</Name>
                  <Type>DINT</Type>
                  <BitSize>32</BitSize>
                  <BitOffs>592</BitOffs>
                  <Flags>
                    <Access>rw</Access>
                  </Flags>
                </SubItem>
                <SubItem>
                  <SubIdx>47</SubIdx>
                  <Name>Absolute position offset of absolute encode(Low)</Name>
                  <Type>UDINT</Type>
                  <BitSize>32</BitSize>
                  <BitOffs>752</BitOffs>
                  <Flags>
                    <Access>rw</Access>
                  </Flags>
                </SubItem>
                <SubItem>
                  <SubIdx>49</SubIdx>
                  <Name>Absolute position offset of absolute encode(High)</Name>
                  <Type>DINT</Type>
                  <BitSize>32</BitSize>
                  <BitOffs>784</BitOffs>
                  <Flags>
                    <Access>rw</Access>
                  </Flags>
                </SubItem>
                <SubItem>
                  <SubIdx>51</SubIdx>
                  <Name>Mechanical Gear ratio numerator of absolute encode mode 2</Name>
                  <Type>UINT</Type>
                  <BitSize>16</BitSize>
                  <BitOffs>816</BitOffs>
                  <Flags>
                    <Access>rw</Access>
                  </Flags>
                </SubItem>
                <SubItem>
                  <SubIdx>52</SubIdx>
                  <Name>Mechanical Gear ratio denominator of absolute encode mode 2</Name>
                  <Type>UINT</Type>
                  <BitSize>16</BitSize>
                  <BitOffs>832</BitOffs>
                  <Flags>
                    <Access>rw</Access>
                  </Flags>
                </SubItem>
                <SubItem>
                  <SubIdx>53</SubIdx>
                  <Name>Max value of mechanical absolute position(inc) of absolute encode mode 2(Low)</Name>
                  <Type>UDINT</Type>
                  <BitSize>32</BitSize>
                  <BitOffs>848</BitOffs>
                  <Flags>
                    <Access>rw</Access>
                  </Flags>
                </SubItem>
                <SubItem>
                  <SubIdx>55</SubIdx>
                  <Name>Max value of mechanical absolute position(inc) of absolute encode mode 2(High)</Name>
                  <Type>UDINT</Type>
                  <BitSize>32</BitSize>
                  <BitOffs>880</BitOffs>
                  <Flags>
                    <Access>rw</Access>
                  </Flags>
                </SubItem>
              </DataType>
              <DataType>
                <Name>DT2006</Name>
                <BitSize>480</BitSize>
                <SubItem>
                  <SubIdx>0</SubIdx>
                  <Name>SubIndex 000</Name>
                  <Type>USINT</Type>
                  <BitSize>8</BitSize>
                  <BitOffs>0</BitOffs>
                  <Flags>
                    <Access>ro</Access>
                  </Flags>
                </SubItem>
                <SubItem>
                  <SubIdx>4</SubIdx>
                  <Name>Keypad setting value of speed reference</Name>
                  <Type>INT</Type>
                  <BitSize>16</BitSize>
                  <BitOffs>64</BitOffs>
                  <Flags>
                    <Access>rw</Access>
                  </Flags>
                </SubItem>
                <SubItem>
                  <SubIdx>6</SubIdx>
                  <Name>Acceleration ramp time constant of speed reference</Name>
                  <Type>UINT</Type>
                  <BitSize>16</BitSize>
                  <BitOffs>96</BitOffs>
                  <Flags>
                    <Access>rw</Access>
                  </Flags>
                </SubItem>
                <SubItem>
                  <SubIdx>7</SubIdx>
                  <Name>Deceleration ramp time constant of speed reference</Name>
                  <Type>UINT</Type>
                  <BitSize>16</BitSize>
                  <BitOffs>112</BitOffs>
                  <Flags>
                    <Access>rw</Access>
                  </Flags>
                </SubItem>
                <SubItem>
                  <SubIdx>9</SubIdx>
                  <Name>Positive speed limit</Name>
                  <Type>UINT</Type>
                  <BitSize>16</BitSize>
                  <BitOffs>144</BitOffs>
                  <Flags>
                    <Access>rw</Access>
                  </Flags>
                </SubItem>
                <SubItem>
                  <SubIdx>10</SubIdx>
                  <Name>Reverse speed limit</Name>
                  <Type>UINT</Type>
                  <BitSize>16</BitSize>
                  <BitOffs>160</BitOffs>
                  <Flags>
                    <Access>rw</Access>
                  </Flags>
                </SubItem>
                <SubItem>
                  <SubIdx>11</SubIdx>
                  <Name>Quick decelaration coefficient</Name>
                  <Type>UINT</Type>
                  <BitSize>16</BitSize>
                  <BitOffs>176</BitOffs>
                  <Flags>
                    <Access>rw</Access>
                  </Flags>
                </SubItem>
                <SubItem>
                  <SubIdx>12</SubIdx>
                  <Name>Torque feedforward selection</Name>
                  <Type>UINT</Type>
                  <BitSize>16</BitSize>
                  <BitOffs>192</BitOffs>
                  <Flags>
                    <Access>rw</Access>
                  </Flags>
                </SubItem>
                <SubItem>
                  <SubIdx>13</SubIdx>
                  <Name>Acceleration/Deceleration ramp time constant of jog speed reference</Name>
                  <Type>UINT</Type>
                  <BitSize>16</BitSize>
                  <BitOffs>208</BitOffs>
                  <Flags>
                    <Access>rw</Access>
                  </Flags>
                </SubItem>
                <SubItem>
                  <SubIdx>14</SubIdx>
                  <Name>Speed feedforward filter time constant</Name>
                  <Type>UINT</Type>
                  <BitSize>16</BitSize>
                  <BitOffs>224</BitOffs>
                  <Flags>
                    <Access>rw</Access>
                  </Flags>
                </SubItem>
                <SubItem>
                  <SubIdx>17</SubIdx>
                  <Name>Speed threshold of motor rotation signal</Name>
                  <Type>UINT</Type>
                  <BitSize>16</BitSize>
                  <BitOffs>240</BitOffs>
                  <Flags>
                    <Access>rw</Access>
                  </Flags>
                </SubItem>
                <SubItem>
                  <SubIdx>29</SubIdx>
                  <Name>Cogging Torque Compensation Enable</Name>
                  <Type>UINT</Type>
                  <BitSize>16</BitSize>
                  <BitOffs>464</BitOffs>
                  <Flags>
                    <Access>rw</Access>
                  </Flags>
                </SubItem>
              </DataType>
              <DataType>
                <Name>DT2007</Name>
                <BitSize>640</BitSize>
                <SubItem>
                  <SubIdx>0</SubIdx>
                  <Name>SubIndex 000</Name>
                  <Type>USINT</Type>
                  <BitSize>8</BitSize>
                  <BitOffs>0</BitOffs>
                  <Flags>
                    <Access>ro</Access>
                  </Flags>
                </SubItem>
                <SubItem>
                  <SubIdx>4</SubIdx>
                  <Name>Keypad setting value of torque reference</Name>
                  <Type>INT</Type>
                  <BitSize>16</BitSize>
                  <BitOffs>64</BitOffs>
                  <Flags>
                    <Access>rw</Access>
                  </Flags>
                </SubItem>
                <SubItem>
                  <SubIdx>6</SubIdx>
                  <Name>Torque reference filter time 1</Name>
                  <Type>UINT</Type>
                  <BitSize>16</BitSize>
                  <BitOffs>96</BitOffs>
                  <Flags>
                    <Access>rw</Access>
                  </Flags>
                </SubItem>
                <SubItem>
                  <SubIdx>7</SubIdx>
                  <Name>Torque reference filter time 2</Name>
                  <Type>UINT</Type>
                  <BitSize>16</BitSize>
                  <BitOffs>112</BitOffs>
                  <Flags>
                    <Access>rw</Access>
                  </Flags>
                </SubItem>
                <SubItem>
                  <SubIdx>10</SubIdx>
                  <Name>Internal forward torque limit</Name>
                  <Type>UINT</Type>
                  <BitSize>16</BitSize>
                  <BitOffs>160</BitOffs>
                  <Flags>
                    <Access>rw</Access>
                  </Flags>
                </SubItem>
                <SubItem>
                  <SubIdx>11</SubIdx>
                  <Name>Internal reverse torque limit</Name>
                  <Type>UINT</Type>
                  <BitSize>16</BitSize>
                  <BitOffs>176</BitOffs>
                  <Flags>
                    <Access>rw</Access>
                  </Flags>
                </SubItem>
                <SubItem>
                  <SubIdx>16</SubIdx>
                  <Name>Emergency stop torque</Name>
                  <Type>UINT</Type>
                  <BitSize>16</BitSize>
                  <BitOffs>256</BitOffs>
                  <Flags>
                    <Access>rw</Access>
                  </Flags>
                </SubItem>
                <SubItem>
                  <SubIdx>20</SubIdx>
                  <Name>Forward speed limit/Speed limit 1 in local torque control</Name>
                  <Type>UINT</Type>
                  <BitSize>16</BitSize>
                  <BitOffs>320</BitOffs>
                  <Flags>
                    <Access>rw</Access>
                  </Flags>
                </SubItem>
                <SubItem>
                  <SubIdx>21</SubIdx>
                  <Name>Reverse speed limit/Speed limit 2 in local torque control</Name>
                  <Type>UINT</Type>
                  <BitSize>16</BitSize>
                  <BitOffs>336</BitOffs>
                  <Flags>
                    <Access>rw</Access>
                  </Flags>
                </SubItem>
                <SubItem>
                  <SubIdx>22</SubIdx>
                  <Name>Base value for torque reached</Name>
                  <Type>UINT</Type>
                  <BitSize>16</BitSize>
                  <BitOffs>352</BitOffs>
                  <Flags>
                    <Access>rw</Access>
                  </Flags>
                </SubItem>
                <SubItem>
                  <SubIdx>23</SubIdx>
                  <Name>Threshold of torque reached valid</Name>
                  <Type>UINT</Type>
                  <BitSize>16</BitSize>
                  <BitOffs>368</BitOffs>
                  <Flags>
                    <Access>rw</Access>
                  </Flags>
                </SubItem>
                <SubItem>
                  <SubIdx>24</SubIdx>
                  <Name>Threshold of torque reached invalid</Name>
                  <Type>UINT</Type>
                  <BitSize>16</BitSize>
                  <BitOffs>384</BitOffs>
                  <Flags>
                    <Access>rw</Access>
                  </Flags>
                </SubItem>
                <SubItem>
                  <SubIdx>25</SubIdx>
                  <Name>Depth of field-weakening</Name>
                  <Type>UINT</Type>
                  <BitSize>16</BitSize>
                  <BitOffs>400</BitOffs>
                  <Flags>
                    <Access>rw</Access>
                  </Flags>
                </SubItem>
                <SubItem>
                  <SubIdx>26</SubIdx>
                  <Name>Maximum field-weakening current </Name>
                  <Type>UINT</Type>
                  <BitSize>16</BitSize>
                  <BitOffs>416</BitOffs>
                  <Flags>
                    <Access>rw</Access>
                  </Flags>
                </SubItem>
                <SubItem>
                  <SubIdx>27</SubIdx>
                  <Name>Field-weakening enable</Name>
                  <Type>UINT</Type>
                  <BitSize>16</BitSize>
                  <BitOffs>432</BitOffs>
                  <Flags>
                    <Access>rw</Access>
                  </Flags>
                </SubItem>
                <SubItem>
                  <SubIdx>28</SubIdx>
                  <Name>Field-weakening gain</Name>
                  <Type>UINT</Type>
                  <BitSize>16</BitSize>
                  <BitOffs>448</BitOffs>
                  <Flags>
                    <Access>rw</Access>
                  </Flags>
                </SubItem>
                <SubItem>
                  <SubIdx>29</SubIdx>
                  <Name>Field-weakening point speed</Name>
                  <Type>UINT</Type>
                  <BitSize>16</BitSize>
                  <BitOffs>464</BitOffs>
                  <Flags>
                    <Access>ro</Access>
                  </Flags>
                </SubItem>
                <SubItem>
                  <SubIdx>37</SubIdx>
                  <Name>The second-stage torque reference filter time</Name>
                  <Type>UINT</Type>
                  <BitSize>16</BitSize>
                  <BitOffs>592</BitOffs>
                  <Flags>
                    <Access>rw</Access>
                  </Flags>
                </SubItem>
                <SubItem>
                  <SubIdx>38</SubIdx>
                  <Name>Torque reference filter type select</Name>
                  <Type>UINT</Type>
                  <BitSize>16</BitSize>
                  <BitOffs>608</BitOffs>
                  <Flags>
                    <Access>rw</Access>
                  </Flags>
                </SubItem>
                <SubItem>
                  <SubIdx>39</SubIdx>
                  <Name>Biquad low pass filter damping</Name>
                  <Type>UINT</Type>
                  <BitSize>16</BitSize>
                  <BitOffs>624</BitOffs>
                  <Flags>
                    <Access>rw</Access>
                  </Flags>
                </SubItem>
              </DataType>
              <DataType>
                <Name>DT2008</Name>
                <BitSize>1056</BitSize>
                <SubItem>
                  <SubIdx>0</SubIdx>
                  <Name>SubIndex 000</Name>
                  <Type>USINT</Type>
                  <BitSize>8</BitSize>
                  <BitOffs>0</BitOffs>
                  <Flags>
                    <Access>ro</Access>
                  </Flags>
                </SubItem>
                <SubItem>
                  <SubIdx>1</SubIdx>
                  <Name>Speed-loop Gain</Name>
                  <Type>UINT</Type>
                  <BitSize>16</BitSize>
                  <BitOffs>16</BitOffs>
                  <Flags>
                    <Access>rw</Access>
                  </Flags>
                </SubItem>
                <SubItem>
                  <SubIdx>2</SubIdx>
                  <Name>Speed-loop integral time constant</Name>
                  <Type>UINT</Type>
                  <BitSize>16</BitSize>
                  <BitOffs>32</BitOffs>
                  <Flags>
                    <Access>rw</Access>
                  </Flags>
                </SubItem>
                <SubItem>
                  <SubIdx>3</SubIdx>
                  <Name>Position-loop Gain</Name>
                  <Type>UINT</Type>
                  <BitSize>16</BitSize>
                  <BitOffs>48</BitOffs>
                  <Flags>
                    <Access>rw</Access>
                  </Flags>
                </SubItem>
                <SubItem>
                  <SubIdx>4</SubIdx>
                  <Name>The second speed loop gain</Name>
                  <Type>UINT</Type>
                  <BitSize>16</BitSize>
                  <BitOffs>64</BitOffs>
                  <Flags>
                    <Access>rw</Access>
                  </Flags>
                </SubItem>
                <SubItem>
                  <SubIdx>5</SubIdx>
                  <Name>The second speed loop integral time constant</Name>
                  <Type>UINT</Type>
                  <BitSize>16</BitSize>
                  <BitOffs>80</BitOffs>
                  <Flags>
                    <Access>rw</Access>
                  </Flags>
                </SubItem>
                <SubItem>
                  <SubIdx>6</SubIdx>
                  <Name>The second position loop gain</Name>
                  <Type>UINT</Type>
                  <BitSize>16</BitSize>
                  <BitOffs>96</BitOffs>
                  <Flags>
                    <Access>rw</Access>
                  </Flags>
                </SubItem>
                <SubItem>
                  <SubIdx>9</SubIdx>
                  <Name>Second gain mode setting</Name>
                  <Type>UINT</Type>
                  <BitSize>16</BitSize>
                  <BitOffs>144</BitOffs>
                  <Flags>
                    <Access>rw</Access>
                  </Flags>
                </SubItem>
                <SubItem>
                  <SubIdx>10</SubIdx>
                  <Name>Gain switchover condition</Name>
                  <Type>UINT</Type>
                  <BitSize>16</BitSize>
                  <BitOffs>160</BitOffs>
                  <Flags>
                    <Access>rw</Access>
                  </Flags>
                </SubItem>
                <SubItem>
                  <SubIdx>11</SubIdx>
                  <Name>Gain switchover delay</Name>
                  <Type>UINT</Type>
                  <BitSize>16</BitSize>
                  <BitOffs>176</BitOffs>
                  <Flags>
                    <Access>rw</Access>
                  </Flags>
                </SubItem>
                <SubItem>
                  <SubIdx>12</SubIdx>
                  <Name>Gain switchover level</Name>
                  <Type>UINT</Type>
                  <BitSize>16</BitSize>
                  <BitOffs>192</BitOffs>
                  <Flags>
                    <Access>rw</Access>
                  </Flags>
                </SubItem>
                <SubItem>
                  <SubIdx>13</SubIdx>
                  <Name>Gain switchover hysteresis</Name>
                  <Type>UINT</Type>
                  <BitSize>16</BitSize>
                  <BitOffs>208</BitOffs>
                  <Flags>
                    <Access>rw</Access>
                  </Flags>
                </SubItem>
                <SubItem>
                  <SubIdx>14</SubIdx>
                  <Name>Position gain switchover time</Name>
                  <Type>UINT</Type>
                  <BitSize>16</BitSize>
                  <BitOffs>224</BitOffs>
                  <Flags>
                    <Access>rw</Access>
                  </Flags>
                </SubItem>
                <SubItem>
                  <SubIdx>16</SubIdx>
                  <Name>Average value of load inertia ratio</Name>
                  <Type>UINT</Type>
                  <BitSize>16</BitSize>
                  <BitOffs>256</BitOffs>
                  <Flags>
                    <Access>rw</Access>
                  </Flags>
                </SubItem>
                <SubItem>
                  <SubIdx>18</SubIdx>
                  <Name>Zero-Phase delay time</Name>
                  <Type>UINT</Type>
                  <BitSize>16</BitSize>
                  <BitOffs>288</BitOffs>
                  <Flags>
                    <Access>rw</Access>
                  </Flags>
                </SubItem>
                <SubItem>
                  <SubIdx>19</SubIdx>
                  <Name>Speed feedforward filter time constant</Name>
                  <Type>UINT</Type>
                  <BitSize>16</BitSize>
                  <BitOffs>304</BitOffs>
                  <Flags>
                    <Access>rw</Access>
                  </Flags>
                </SubItem>
                <SubItem>
                  <SubIdx>20</SubIdx>
                  <Name>Speed feedforward gain</Name>
                  <Type>UINT</Type>
                  <BitSize>16</BitSize>
                  <BitOffs>320</BitOffs>
                  <Flags>
                    <Access>rw</Access>
                  </Flags>
                </SubItem>
                <SubItem>
                  <SubIdx>21</SubIdx>
                  <Name>Torque feedforward filter time constant</Name>
                  <Type>UINT</Type>
                  <BitSize>16</BitSize>
                  <BitOffs>336</BitOffs>
                  <Flags>
                    <Access>rw</Access>
                  </Flags>
                </SubItem>
                <SubItem>
                  <SubIdx>22</SubIdx>
                  <Name>Torque feedforward gain</Name>
                  <Type>UINT</Type>
                  <BitSize>16</BitSize>
                  <BitOffs>352</BitOffs>
                  <Flags>
                    <Access>rw</Access>
                  </Flags>
                </SubItem>
                <SubItem>
                  <SubIdx>23</SubIdx>
                  <Name>Speed feedback filter</Name>
                  <Type>UINT</Type>
                  <BitSize>16</BitSize>
                  <BitOffs>368</BitOffs>
                  <Flags>
                    <Access>rw</Access>
                  </Flags>
                </SubItem>
                <SubItem>
                  <SubIdx>24</SubIdx>
                  <Name>Cut-off frequency of speed feedback low-pass filter</Name>
                  <Type>UINT</Type>
                  <BitSize>16</BitSize>
                  <BitOffs>384</BitOffs>
                  <Flags>
                    <Access>rw</Access>
                  </Flags>
                </SubItem>
                <SubItem>
                  <SubIdx>25</SubIdx>
                  <Name>Pseudo-differential forward feedback control  coefficient</Name>
                  <Type>UINT</Type>
                  <BitSize>16</BitSize>
                  <BitOffs>400</BitOffs>
                  <Flags>
                    <Access>rw</Access>
                  </Flags>
                </SubItem>
                <SubItem>
                  <SubIdx>28</SubIdx>
                  <Name>Cut-off frequency of speed observer</Name>
                  <Type>UINT</Type>
                  <BitSize>16</BitSize>
                  <BitOffs>448</BitOffs>
                  <Flags>
                    <Access>rw</Access>
                  </Flags>
                </SubItem>
                <SubItem>
                  <SubIdx>29</SubIdx>
                  <Name>Modified inertia coefficient of speed observer</Name>
                  <Type>UINT</Type>
                  <BitSize>16</BitSize>
                  <BitOffs>464</BitOffs>
                  <Flags>
                    <Access>rw</Access>
                  </Flags>
                </SubItem>
                <SubItem>
                  <SubIdx>30</SubIdx>
                  <Name>Filter time of speed observer</Name>
                  <Type>UINT</Type>
                  <BitSize>16</BitSize>
                  <BitOffs>480</BitOffs>
                  <Flags>
                    <Access>rw</Access>
                  </Flags>
                </SubItem>
                <SubItem>
                  <SubIdx>32</SubIdx>
                  <Name>Cut-off frequency of torque disturbance observer</Name>
                  <Type>UINT</Type>
                  <BitSize>16</BitSize>
                  <BitOffs>512</BitOffs>
                  <Flags>
                    <Access>rw</Access>
                  </Flags>
                </SubItem>
                <SubItem>
                  <SubIdx>33</SubIdx>
                  <Name>Compensation gain of torque disturbance observer</Name>
                  <Type>UINT</Type>
                  <BitSize>16</BitSize>
                  <BitOffs>528</BitOffs>
                  <Flags>
                    <Access>rw</Access>
                  </Flags>
                </SubItem>
                <SubItem>
                  <SubIdx>34</SubIdx>
                  <Name>Modified inertia coefficient of torque disturbance observer</Name>
                  <Type>UINT</Type>
                  <BitSize>16</BitSize>
                  <BitOffs>544</BitOffs>
                  <Flags>
                    <Access>rw</Access>
                  </Flags>
                </SubItem>
                <SubItem>
                  <SubIdx>41</SubIdx>
                  <Name>Speed observer enable</Name>
                  <Type>UINT</Type>
                  <BitSize>16</BitSize>
                  <BitOffs>656</BitOffs>
                  <Flags>
                    <Access>rw</Access>
                  </Flags>
                </SubItem>
                <SubItem>
                  <SubIdx>43</SubIdx>
                  <Name>Module control enable</Name>
                  <Type>UINT</Type>
                  <BitSize>16</BitSize>
                  <BitOffs>688</BitOffs>
                  <Flags>
                    <Access>rw</Access>
                  </Flags>
                </SubItem>
                <SubItem>
                  <SubIdx>44</SubIdx>
                  <Name>Module control gain</Name>
                  <Type>UINT</Type>
                  <BitSize>16</BitSize>
                  <BitOffs>704</BitOffs>
                  <Flags>
                    <Access>rw</Access>
                  </Flags>
                </SubItem>
                <SubItem>
                  <SubIdx>47</SubIdx>
                  <Name>Module feedforward value</Name>
                  <Type>UINT</Type>
                  <BitSize>16</BitSize>
                  <BitOffs>752</BitOffs>
                  <Flags>
                    <Access>rw</Access>
                  </Flags>
                </SubItem>
                <SubItem>
                  <SubIdx>54</SubIdx>
                  <Name>3rd medium and low-frequency vibration suppression frequency </Name>
                  <Type>UINT</Type>
                  <BitSize>16</BitSize>
                  <BitOffs>864</BitOffs>
                  <Flags>
                    <Access>rw</Access>
                  </Flags>
                </SubItem>
                <SubItem>
                  <SubIdx>55</SubIdx>
                  <Name>3rd compensation gain of medium and low-frequency vibration suppression frequency</Name>
                  <Type>UINT</Type>
                  <BitSize>16</BitSize>
                  <BitOffs>880</BitOffs>
                  <Flags>
                    <Access>rw</Access>
                  </Flags>
                </SubItem>
                <SubItem>
                  <SubIdx>57</SubIdx>
                  <Name>3rd phase modulation of medium and low-frequency vibration suppression frequency</Name>
                  <Type>UINT</Type>
                  <BitSize>16</BitSize>
                  <BitOffs>912</BitOffs>
                  <Flags>
                    <Access>rw</Access>
                  </Flags>
                </SubItem>
                <SubItem>
                  <SubIdx>60</SubIdx>
                  <Name>4th medium and low-frequency vibration suppression frequency</Name>
                  <Type>UINT</Type>
                  <BitSize>16</BitSize>
                  <BitOffs>960</BitOffs>
                  <Flags>
                    <Access>rw</Access>
                  </Flags>
                </SubItem>
                <SubItem>
                  <SubIdx>61</SubIdx>
                  <Name>4th compensation gain of medium and low-frequency vibration suppression frequency</Name>
                  <Type>UINT</Type>
                  <BitSize>16</BitSize>
                  <BitOffs>976</BitOffs>
                  <Flags>
                    <Access>rw</Access>
                  </Flags>
                </SubItem>
                <SubItem>
                  <SubIdx>62</SubIdx>
                  <Name>4th phase modulation of medium and low-frequency vibration suppression frequency</Name>
                  <Type>UINT</Type>
                  <BitSize>16</BitSize>
                  <BitOffs>992</BitOffs>
                  <Flags>
                    <Access>rw</Access>
                  </Flags>
                </SubItem>
                <SubItem>
                  <SubIdx>63</SubIdx>
                  <Name>Time constant of position loop integration</Name>
                  <Type>UINT</Type>
                  <BitSize>16</BitSize>
                  <BitOffs>1008</BitOffs>
                  <Flags>
                    <Access>rw</Access>
                  </Flags>
                </SubItem>
                <SubItem>
                  <SubIdx>64</SubIdx>
                  <Name>2nd time constant of position loop integration</Name>
                  <Type>UINT</Type>
                  <BitSize>16</BitSize>
                  <BitOffs>1024</BitOffs>
                  <Flags>
                    <Access>rw</Access>
                  </Flags>
                </SubItem>
                <SubItem>
                  <SubIdx>65</SubIdx>
                  <Name>Speed observation feedback source selection</Name>
                  <Type>UINT</Type>
                  <BitSize>16</BitSize>
                  <BitOffs>1040</BitOffs>
                  <Flags>
                    <Access>rw</Access>
                  </Flags>
                </SubItem>
              </DataType>
              <DataType>
                <Name>DT2009</Name>
                <BitSize>848</BitSize>
                <SubItem>
                  <SubIdx>0</SubIdx>
                  <Name>SubIndex 000</Name>
                  <Type>USINT</Type>
                  <BitSize>8</BitSize>
                  <BitOffs>0</BitOffs>
                  <Flags>
                    <Access>ro</Access>
                  </Flags>
                </SubItem>
                <SubItem>
                  <SubIdx>1</SubIdx>
                  <Name>Auto-adjusting mode</Name>
                  <Type>UINT</Type>
                  <BitSize>16</BitSize>
                  <BitOffs>16</BitOffs>
                  <Flags>
                    <Access>rw</Access>
                  </Flags>
                </SubItem>
                <SubItem>
                  <SubIdx>2</SubIdx>
                  <Name>Rigidity level selection</Name>
                  <Type>UINT</Type>
                  <BitSize>16</BitSize>
                  <BitOffs>32</BitOffs>
                  <Flags>
                    <Access>rw</Access>
                  </Flags>
                </SubItem>
                <SubItem>
                  <SubIdx>3</SubIdx>
                  <Name>Working mode of self-adaptive notch</Name>
                  <Type>UINT</Type>
                  <BitSize>16</BitSize>
                  <BitOffs>48</BitOffs>
                  <Flags>
                    <Access>rw</Access>
                  </Flags>
                </SubItem>
                <SubItem>
                  <SubIdx>4</SubIdx>
                  <Name>Online inertia auto-tuning mode</Name>
                  <Type>UINT</Type>
                  <BitSize>16</BitSize>
                  <BitOffs>64</BitOffs>
                  <Flags>
                    <Access>rw</Access>
                  </Flags>
                </SubItem>
                <SubItem>
                  <SubIdx>6</SubIdx>
                  <Name>Offline inertia auto-tuning mode</Name>
                  <Type>UINT</Type>
                  <BitSize>16</BitSize>
                  <BitOffs>96</BitOffs>
                  <Flags>
                    <Access>rw</Access>
                  </Flags>
                </SubItem>
                <SubItem>
                  <SubIdx>7</SubIdx>
                  <Name>Maximum speed for inertia autotuning</Name>
                  <Type>UINT</Type>
                  <BitSize>16</BitSize>
                  <BitOffs>112</BitOffs>
                  <Flags>
                    <Access>rw</Access>
                  </Flags>
                </SubItem>
                <SubItem>
                  <SubIdx>8</SubIdx>
                  <Name>Acceleration/Deceleration time for inertia autotuning</Name>
                  <Type>UINT</Type>
                  <BitSize>16</BitSize>
                  <BitOffs>128</BitOffs>
                  <Flags>
                    <Access>rw</Access>
                  </Flags>
                </SubItem>
                <SubItem>
                  <SubIdx>9</SubIdx>
                  <Name>Interval after an inertia autotuning</Name>
                  <Type>UINT</Type>
                  <BitSize>16</BitSize>
                  <BitOffs>144</BitOffs>
                  <Flags>
                    <Access>rw</Access>
                  </Flags>
                </SubItem>
                <SubItem>
                  <SubIdx>10</SubIdx>
                  <Name>Motor revolutions for an inertia auto-tuning</Name>
                  <Type>UINT</Type>
                  <BitSize>16</BitSize>
                  <BitOffs>160</BitOffs>
                  <Flags>
                    <Access>rw</Access>
                  </Flags>
                </SubItem>
                <SubItem>
                  <SubIdx>12</SubIdx>
                  <Name>Vibration threshold setting</Name>
                  <Type>UINT</Type>
                  <BitSize>16</BitSize>
                  <BitOffs>192</BitOffs>
                  <Flags>
                    <Access>rw</Access>
                  </Flags>
                </SubItem>
                <SubItem>
                  <SubIdx>13</SubIdx>
                  <Name>1st notch frequency</Name>
                  <Type>UINT</Type>
                  <BitSize>16</BitSize>
                  <BitOffs>208</BitOffs>
                  <Flags>
                    <Access>rw</Access>
                  </Flags>
                </SubItem>
                <SubItem>
                  <SubIdx>14</SubIdx>
                  <Name>1st notch width level</Name>
                  <Type>UINT</Type>
                  <BitSize>16</BitSize>
                  <BitOffs>224</BitOffs>
                  <Flags>
                    <Access>rw</Access>
                  </Flags>
                </SubItem>
                <SubItem>
                  <SubIdx>15</SubIdx>
                  <Name>1st notch attenuation level</Name>
                  <Type>UINT</Type>
                  <BitSize>16</BitSize>
                  <BitOffs>240</BitOffs>
                  <Flags>
                    <Access>rw</Access>
                  </Flags>
                </SubItem>
                <SubItem>
                  <SubIdx>16</SubIdx>
                  <Name>2nd notch frequency</Name>
                  <Type>UINT</Type>
                  <BitSize>16</BitSize>
                  <BitOffs>256</BitOffs>
                  <Flags>
                    <Access>rw</Access>
                  </Flags>
                </SubItem>
                <SubItem>
                  <SubIdx>17</SubIdx>
                  <Name>2nd notch width level</Name>
                  <Type>UINT</Type>
                  <BitSize>16</BitSize>
                  <BitOffs>272</BitOffs>
                  <Flags>
                    <Access>rw</Access>
                  </Flags>
                </SubItem>
                <SubItem>
                  <SubIdx>18</SubIdx>
                  <Name>2nd notch attenuation level</Name>
                  <Type>UINT</Type>
                  <BitSize>16</BitSize>
                  <BitOffs>288</BitOffs>
                  <Flags>
                    <Access>rw</Access>
                  </Flags>
                </SubItem>
                <SubItem>
                  <SubIdx>19</SubIdx>
                  <Name>3rd notch frequency</Name>
                  <Type>UINT</Type>
                  <BitSize>16</BitSize>
                  <BitOffs>304</BitOffs>
                  <Flags>
                    <Access>rw</Access>
                  </Flags>
                </SubItem>
                <SubItem>
                  <SubIdx>20</SubIdx>
                  <Name>3rd notch width level</Name>
                  <Type>UINT</Type>
                  <BitSize>16</BitSize>
                  <BitOffs>320</BitOffs>
                  <Flags>
                    <Access>rw</Access>
                  </Flags>
                </SubItem>
                <SubItem>
                  <SubIdx>21</SubIdx>
                  <Name>3rd notch attenuation level</Name>
                  <Type>UINT</Type>
                  <BitSize>16</BitSize>
                  <BitOffs>336</BitOffs>
                  <Flags>
                    <Access>rw</Access>
                  </Flags>
                </SubItem>
                <SubItem>
                  <SubIdx>22</SubIdx>
                  <Name>4th notch frequency</Name>
                  <Type>UINT</Type>
                  <BitSize>16</BitSize>
                  <BitOffs>352</BitOffs>
                  <Flags>
                    <Access>rw</Access>
                  </Flags>
                </SubItem>
                <SubItem>
                  <SubIdx>23</SubIdx>
                  <Name>4th notch width level</Name>
                  <Type>UINT</Type>
                  <BitSize>16</BitSize>
                  <BitOffs>368</BitOffs>
                  <Flags>
                    <Access>rw</Access>
                  </Flags>
                </SubItem>
                <SubItem>
                  <SubIdx>24</SubIdx>
                  <Name>4th notch attenuation level</Name>
                  <Type>UINT</Type>
                  <BitSize>16</BitSize>
                  <BitOffs>384</BitOffs>
                  <Flags>
                    <Access>rw</Access>
                  </Flags>
                </SubItem>
                <SubItem>
                  <SubIdx>25</SubIdx>
                  <Name>Obtained resonance frequency</Name>
                  <Type>UINT</Type>
                  <BitSize>16</BitSize>
                  <BitOffs>400</BitOffs>
                  <Flags>
                    <Access>ro</Access>
                  </Flags>
                </SubItem>
                <SubItem>
                  <SubIdx>26</SubIdx>
                  <Name>1st anti-resonance point frequency</Name>
                  <Type>UINT</Type>
                  <BitSize>16</BitSize>
                  <BitOffs>416</BitOffs>
                  <Flags>
                    <Access>rw</Access>
                  </Flags>
                </SubItem>
                <SubItem>
                  <SubIdx>27</SubIdx>
                  <Name>2nd anti-resonance point frequency</Name>
                  <Type>UINT</Type>
                  <BitSize>16</BitSize>
                  <BitOffs>432</BitOffs>
                  <Flags>
                    <Access>rw</Access>
                  </Flags>
                </SubItem>
                <SubItem>
                  <SubIdx>33</SubIdx>
                  <Name>Gravity compensation value</Name>
                  <Type>INT</Type>
                  <BitSize>16</BitSize>
                  <BitOffs>528</BitOffs>
                  <Flags>
                    <Access>rw</Access>
                  </Flags>
                </SubItem>
                <SubItem>
                  <SubIdx>34</SubIdx>
                  <Name>Forward friction compensation</Name>
                  <Type>INT</Type>
                  <BitSize>16</BitSize>
                  <BitOffs>544</BitOffs>
                  <Flags>
                    <Access>rw</Access>
                  </Flags>
                </SubItem>
                <SubItem>
                  <SubIdx>35</SubIdx>
                  <Name>Reverse friction compensation</Name>
                  <Type>INT</Type>
                  <BitSize>16</BitSize>
                  <BitOffs>560</BitOffs>
                  <Flags>
                    <Access>rw</Access>
                  </Flags>
                </SubItem>
                <SubItem>
                  <SubIdx>36</SubIdx>
                  <Name>Friction compensation speed</Name>
                  <Type>UINT</Type>
                  <BitSize>16</BitSize>
                  <BitOffs>576</BitOffs>
                  <Flags>
                    <Access>rw</Access>
                  </Flags>
                </SubItem>
                <SubItem>
                  <SubIdx>37</SubIdx>
                  <Name>Friction compensation speed selection</Name>
                  <Type>UINT</Type>
                  <BitSize>16</BitSize>
                  <BitOffs>592</BitOffs>
                  <Flags>
                    <Access>rw</Access>
                  </Flags>
                </SubItem>
                <SubItem>
                  <SubIdx>38</SubIdx>
                  <Name>Vibration monitor time</Name>
                  <Type>UINT</Type>
                  <BitSize>16</BitSize>
                  <BitOffs>608</BitOffs>
                  <Flags>
                    <Access>rw</Access>
                  </Flags>
                </SubItem>
                <SubItem>
                  <SubIdx>39</SubIdx>
                  <Name>1st terminal low-frequency vibration suppression frequency</Name>
                  <Type>UINT</Type>
                  <BitSize>16</BitSize>
                  <BitOffs>624</BitOffs>
                  <Flags>
                    <Access>rw</Access>
                  </Flags>
                </SubItem>
                <SubItem>
                  <SubIdx>40</SubIdx>
                  <Name>1st filter order of low-frequency vibration suppression frequency</Name>
                  <Type>UINT</Type>
                  <BitSize>16</BitSize>
                  <BitOffs>640</BitOffs>
                  <Flags>
                    <Access>rw</Access>
                  </Flags>
                </SubItem>
                <SubItem>
                  <SubIdx>42</SubIdx>
                  <Name>5th notch frequency</Name>
                  <Type>UINT</Type>
                  <BitSize>16</BitSize>
                  <BitOffs>672</BitOffs>
                  <Flags>
                    <Access>rw</Access>
                  </Flags>
                </SubItem>
                <SubItem>
                  <SubIdx>43</SubIdx>
                  <Name>5th notch width level</Name>
                  <Type>UINT</Type>
                  <BitSize>16</BitSize>
                  <BitOffs>688</BitOffs>
                  <Flags>
                    <Access>rw</Access>
                  </Flags>
                </SubItem>
                <SubItem>
                  <SubIdx>44</SubIdx>
                  <Name>5th notch attenuation level</Name>
                  <Type>UINT</Type>
                  <BitSize>16</BitSize>
                  <BitOffs>704</BitOffs>
                  <Flags>
                    <Access>rw</Access>
                  </Flags>
                </SubItem>
                <SubItem>
                  <SubIdx>45</SubIdx>
                  <Name>2nd terminal low-frequency vibration suppression frequency</Name>
                  <Type>UINT</Type>
                  <BitSize>16</BitSize>
                  <BitOffs>720</BitOffs>
                  <Flags>
                    <Access>rw</Access>
                  </Flags>
                </SubItem>
                <SubItem>
                  <SubIdx>46</SubIdx>
                  <Name>2nd damping frequency ratio of low-frequency vibration suppression frequency</Name>
                  <Type>UINT</Type>
                  <BitSize>16</BitSize>
                  <BitOffs>736</BitOffs>
                  <Flags>
                    <Access>rw</Access>
                  </Flags>
                </SubItem>
                <SubItem>
                  <SubIdx>48</SubIdx>
                  <Name>2nd damping coefficient of low-frequency vibration suppression frequency</Name>
                  <Type>UINT</Type>
                  <BitSize>16</BitSize>
                  <BitOffs>768</BitOffs>
                  <Flags>
                    <Access>rw</Access>
                  </Flags>
                </SubItem>
                <SubItem>
                  <SubIdx>50</SubIdx>
                  <Name>3rd terminal low-frequency vibration suppression frequency</Name>
                  <Type>UINT</Type>
                  <BitSize>16</BitSize>
                  <BitOffs>800</BitOffs>
                  <Flags>
                    <Access>rw</Access>
                  </Flags>
                </SubItem>
                <SubItem>
                  <SubIdx>51</SubIdx>
                  <Name>3rd damping frequency ratio of low-frequency vibration suppression frequency</Name>
                  <Type>UINT</Type>
                  <BitSize>16</BitSize>
                  <BitOffs>816</BitOffs>
                  <Flags>
                    <Access>rw</Access>
                  </Flags>
                </SubItem>
                <SubItem>
                  <SubIdx>53</SubIdx>
                  <Name>3rd damping coefficient of low-frequency vibration suppression frequency</Name>
                  <Type>UINT</Type>
                  <BitSize>16</BitSize>
                  <BitOffs>832</BitOffs>
                  <Flags>
                    <Access>rw</Access>
                  </Flags>
                </SubItem>
              </DataType>
              <DataType>
                <Name>DT200A</Name>
                <BitSize>1232</BitSize>
                <SubItem>
                  <SubIdx>0</SubIdx>
                  <Name>SubIndex 000</Name>
                  <Type>USINT</Type>
                  <BitSize>8</BitSize>
                  <BitOffs>0</BitOffs>
                  <Flags>
                    <Access>ro</Access>
                  </Flags>
                </SubItem>
                <SubItem>
                  <SubIdx>1</SubIdx>
                  <Name>Power inputphase loss protection disable</Name>
                  <Type>UINT</Type>
                  <BitSize>16</BitSize>
                  <BitOffs>16</BitOffs>
                  <Flags>
                    <Access>rw</Access>
                  </Flags>
                </SubItem>
                <SubItem>
                  <SubIdx>2</SubIdx>
                  <Name>Absolute position limit set</Name>
                  <Type>UINT</Type>
                  <BitSize>16</BitSize>
                  <BitOffs>32</BitOffs>
                  <Flags>
                    <Access>rw</Access>
                  </Flags>
                </SubItem>
                <SubItem>
                  <SubIdx>5</SubIdx>
                  <Name>Motor overload protection gain</Name>
                  <Type>UINT</Type>
                  <BitSize>16</BitSize>
                  <BitOffs>80</BitOffs>
                  <Flags>
                    <Access>rw</Access>
                  </Flags>
                </SubItem>
                <SubItem>
                  <SubIdx>9</SubIdx>
                  <Name>Overspeed threshold</Name>
                  <Type>UINT</Type>
                  <BitSize>16</BitSize>
                  <BitOffs>144</BitOffs>
                  <Flags>
                    <Access>rw</Access>
                  </Flags>
                </SubItem>
                <SubItem>
                  <SubIdx>11</SubIdx>
                  <Name>Local following error window</Name>
                  <Type>UDINT</Type>
                  <BitSize>32</BitSize>
                  <BitOffs>176</BitOffs>
                  <Flags>
                    <Access>rw</Access>
                  </Flags>
                </SubItem>
                <SubItem>
                  <SubIdx>13</SubIdx>
                  <Name>Runaway protection enable</Name>
                  <Type>UINT</Type>
                  <BitSize>16</BitSize>
                  <BitOffs>208</BitOffs>
                  <Flags>
                    <Access>rw</Access>
                  </Flags>
                </SubItem>
                <SubItem>
                  <SubIdx>19</SubIdx>
                  <Name>Over Temperature value of IPM</Name>
                  <Type>UINT</Type>
                  <BitSize>16</BitSize>
                  <BitOffs>304</BitOffs>
                  <Flags>
                    <Access>rw</Access>
                  </Flags>
                </SubItem>
                <SubItem>
                  <SubIdx>20</SubIdx>
                  <Name>Touch Probe 1 filter time constant</Name>
                  <Type>UINT</Type>
                  <BitSize>16</BitSize>
                  <BitOffs>320</BitOffs>
                  <Flags>
                    <Access>rw</Access>
                  </Flags>
                </SubItem>
                <SubItem>
                  <SubIdx>21</SubIdx>
                  <Name>Touch Probe 2 filter time constant</Name>
                  <Type>UINT</Type>
                  <BitSize>16</BitSize>
                  <BitOffs>336</BitOffs>
                  <Flags>
                    <Access>rw</Access>
                  </Flags>
                </SubItem>
                <SubItem>
                  <SubIdx>22</SubIdx>
                  <Name>STO Display Function Selection</Name>
                  <Type>UINT</Type>
                  <BitSize>16</BitSize>
                  <BitOffs>352</BitOffs>
                  <Flags>
                    <Access>rw</Access>
                  </Flags>
                </SubItem>
                <SubItem>
                  <SubIdx>24</SubIdx>
                  <Name>Filter time constant of TZ signal</Name>
                  <Type>UINT</Type>
                  <BitSize>16</BitSize>
                  <BitOffs>384</BitOffs>
                  <Flags>
                    <Access>rw</Access>
                  </Flags>
                </SubItem>
                <SubItem>
                  <SubIdx>26</SubIdx>
                  <Name>Filter time of speed feedback display</Name>
                  <Type>UINT</Type>
                  <BitSize>16</BitSize>
                  <BitOffs>416</BitOffs>
                  <Flags>
                    <Access>rw</Access>
                  </Flags>
                </SubItem>
                <SubItem>
                  <SubIdx>27</SubIdx>
                  <Name>Motor overload shielding</Name>
                  <Type>UINT</Type>
                  <BitSize>16</BitSize>
                  <BitOffs>432</BitOffs>
                  <Flags>
                    <Access>rw</Access>
                  </Flags>
                </SubItem>
                <SubItem>
                  <SubIdx>28</SubIdx>
                  <Name>Speed DO Filter time constant</Name>
                  <Type>UINT</Type>
                  <BitSize>16</BitSize>
                  <BitOffs>448</BitOffs>
                  <Flags>
                    <Access>rw</Access>
                  </Flags>
                </SubItem>
                <SubItem>
                  <SubIdx>33</SubIdx>
                  <Name>Overheat protection time duration for locked rotor</Name>
                  <Type>UINT</Type>
                  <BitSize>16</BitSize>
                  <BitOffs>528</BitOffs>
                  <Flags>
                    <Access>rw</Access>
                  </Flags>
                </SubItem>
                <SubItem>
                  <SubIdx>34</SubIdx>
                  <Name>Overheat protection for locked rotor enable</Name>
                  <Type>UINT</Type>
                  <BitSize>16</BitSize>
                  <BitOffs>544</BitOffs>
                  <Flags>
                    <Access>rw</Access>
                  </Flags>
                </SubItem>
                <SubItem>
                  <SubIdx>37</SubIdx>
                  <Name>Absolute Encode multi-turns error forbidden</Name>
                  <Type>UINT</Type>
                  <BitSize>16</BitSize>
                  <BitOffs>592</BitOffs>
                  <Flags>
                    <Access>rw</Access>
                  </Flags>
                </SubItem>
                <SubItem>
                  <SubIdx>40</SubIdx>
                  <Name>OEM parameter</Name>
                  <Type>UINT</Type>
                  <BitSize>16</BitSize>
                  <BitOffs>640</BitOffs>
                  <Flags>
                    <Access>rw</Access>
                  </Flags>
                </SubItem>
                <SubItem>
                  <SubIdx>41</SubIdx>
                  <Name>Over Travel Compensation</Name>
                  <Type>UINT</Type>
                  <BitSize>16</BitSize>
                  <BitOffs>656</BitOffs>
                  <Flags>
                    <Access>rw</Access>
                  </Flags>
                </SubItem>
                <SubItem>
                  <SubIdx>50</SubIdx>
                  <Name>Over Temperature value of discharge tube</Name>
                  <Type>UINT</Type>
                  <BitSize>16</BitSize>
                  <BitOffs>800</BitOffs>
                  <Flags>
                    <Access>rw</Access>
                  </Flags>
                </SubItem>
                <SubItem>
                  <SubIdx>51</SubIdx>
                  <Name>Encoder communiction error threshold</Name>
                  <Type>UINT</Type>
                  <BitSize>16</BitSize>
                  <BitOffs>816</BitOffs>
                  <Flags>
                    <Access>rw</Access>
                  </Flags>
                </SubItem>
                <SubItem>
                  <SubIdx>52</SubIdx>
                  <Name>Phase lack threshold</Name>
                  <Type>UINT</Type>
                  <BitSize>16</BitSize>
                  <BitOffs>832</BitOffs>
                  <Flags>
                    <Access>rw</Access>
                  </Flags>
                </SubItem>
                <SubItem>
                  <SubIdx>53</SubIdx>
                  <Name>Over Temperature value of Encoder</Name>
                  <Type>UINT</Type>
                  <BitSize>16</BitSize>
                  <BitOffs>848</BitOffs>
                  <Flags>
                    <Access>rw</Access>
                  </Flags>
                </SubItem>
                <SubItem>
                  <SubIdx>56</SubIdx>
                  <Name>Runaway current threshold</Name>
                  <Type>UINT</Type>
                  <BitSize>16</BitSize>
                  <BitOffs>896</BitOffs>
                  <Flags>
                    <Access>rw</Access>
                  </Flags>
                </SubItem>
                <SubItem>
                  <SubIdx>57</SubIdx>
                  <Name>Fault reset delay time</Name>
                  <Type>UINT</Type>
                  <BitSize>16</BitSize>
                  <BitOffs>912</BitOffs>
                  <Flags>
                    <Access>rw</Access>
                  </Flags>
                </SubItem>
                <SubItem>
                  <SubIdx>58</SubIdx>
                  <Name>Runaway speed threshold</Name>
                  <Type>UINT</Type>
                  <BitSize>16</BitSize>
                  <BitOffs>928</BitOffs>
                  <Flags>
                    <Access>rw</Access>
                  </Flags>
                </SubItem>
                <SubItem>
                  <SubIdx>59</SubIdx>
                  <Name>Runaway speed filter time constant</Name>
                  <Type>UINT</Type>
                  <BitSize>16</BitSize>
                  <BitOffs>944</BitOffs>
                  <Flags>
                    <Access>rw</Access>
                  </Flags>
                </SubItem>
                <SubItem>
                  <SubIdx>60</SubIdx>
                  <Name>Runaway protection time window</Name>
                  <Type>UINT</Type>
                  <BitSize>16</BitSize>
                  <BitOffs>960</BitOffs>
                  <Flags>
                    <Access>rw</Access>
                  </Flags>
                </SubItem>
                <SubItem>
                  <SubIdx>71</SubIdx>
                  <Name>The 2nd over speed threshold</Name>
                  <Type>UINT</Type>
                  <BitSize>16</BitSize>
                  <BitOffs>1136</BitOffs>
                  <Flags>
                    <Access>rw</Access>
                  </Flags>
                </SubItem>
                <SubItem>
                  <SubIdx>72</SubIdx>
                  <Name>Motor over load monitor switch</Name>
                  <Type>UINT</Type>
                  <BitSize>16</BitSize>
                  <BitOffs>1152</BitOffs>
                  <Flags>
                    <Access>rw</Access>
                  </Flags>
                </SubItem>
                <SubItem>
                  <SubIdx>73</SubIdx>
                  <Name>Maximum ramp stop time</Name>
                  <Type>UINT</Type>
                  <BitSize>16</BitSize>
                  <BitOffs>1168</BitOffs>
                  <Flags>
                    <Access>rw</Access>
                  </Flags>
                </SubItem>
                <SubItem>
                  <SubIdx>74</SubIdx>
                  <Name>STO Disconnect filter time</Name>
                  <Type>UINT</Type>
                  <BitSize>16</BitSize>
                  <BitOffs>1184</BitOffs>
                  <Flags>
                    <Access>rw</Access>
                  </Flags>
                </SubItem>
                <SubItem>
                  <SubIdx>75</SubIdx>
                  <Name>STO Mismatch filter time</Name>
                  <Type>UINT</Type>
                  <BitSize>16</BitSize>
                  <BitOffs>1200</BitOffs>
                  <Flags>
                    <Access>rw</Access>
                  </Flags>
                </SubItem>
                <SubItem>
                  <SubIdx>76</SubIdx>
                  <Name>STO Servo off filter time</Name>
                  <Type>UINT</Type>
                  <BitSize>16</BitSize>
                  <BitOffs>1216</BitOffs>
                  <Flags>
                    <Access>rw</Access>
                  </Flags>
                </SubItem>
              </DataType>
              <DataType>
                <Name>DT200B</Name>
                <BitSize>1488</BitSize>
                <SubItem>
                  <SubIdx>0</SubIdx>
                  <Name>Number of Entries</Name>
                  <Type>USINT</Type>
                  <BitSize>8</BitSize>
                  <BitOffs>0</BitOffs>
                  <Flags>
                    <Access>ro</Access>
                  </Flags>
                </SubItem>
                <SubItem>
                  <SubIdx>1</SubIdx>
                  <Name>Actual motor rotational speed</Name>
                  <Type>INT</Type>
                  <BitSize>16</BitSize>
                  <BitOffs>16</BitOffs>
                  <Flags>
                    <Access>ro</Access>
                    <PdoMapping>T</PdoMapping>
                  </Flags>
                </SubItem>
                <SubItem>
                  <SubIdx>2</SubIdx>
                  <Name>Speed reference</Name>
                  <Type>INT</Type>
                  <BitSize>16</BitSize>
                  <BitOffs>32</BitOffs>
                  <Flags>
                    <Access>ro</Access>
                    <PdoMapping>T</PdoMapping>
                  </Flags>
                </SubItem>
                <SubItem>
                  <SubIdx>3</SubIdx>
                  <Name>Internal torque reference</Name>
                  <Type>INT</Type>
                  <BitSize>16</BitSize>
                  <BitOffs>48</BitOffs>
                  <Flags>
                    <Access>ro</Access>
                    <PdoMapping>T</PdoMapping>
                  </Flags>
                </SubItem>
                <SubItem>
                  <SubIdx>4</SubIdx>
                  <Name>Monitored DI states</Name>
                  <Type>UINT</Type>
                  <BitSize>16</BitSize>
                  <BitOffs>64</BitOffs>
                  <Flags>
                    <Access>ro</Access>
                    <PdoMapping>T</PdoMapping>
                  </Flags>
                </SubItem>
                <SubItem>
                  <SubIdx>6</SubIdx>
                  <Name>Monitored DO states</Name>
                  <Type>INT</Type>
                  <BitSize>16</BitSize>
                  <BitOffs>96</BitOffs>
                  <Flags>
                    <Access>ro</Access>
                    <PdoMapping>T</PdoMapping>
                  </Flags>
                </SubItem>
                <SubItem>
                  <SubIdx>8</SubIdx>
                  <Name>Absolute position counter</Name>
                  <Type>DINT</Type>
                  <BitSize>32</BitSize>
                  <BitOffs>128</BitOffs>
                  <Flags>
                    <Access>ro</Access>
                    <PdoMapping>T</PdoMapping>
                  </Flags>
                </SubItem>
                <SubItem>
                  <SubIdx>10</SubIdx>
                  <Name>Mechanical angle</Name>
                  <Type>UINT</Type>
                  <BitSize>16</BitSize>
                  <BitOffs>160</BitOffs>
                  <Flags>
                    <Access>ro</Access>
                    <PdoMapping>T</PdoMapping>
                  </Flags>
                </SubItem>
                <SubItem>
                  <SubIdx>11</SubIdx>
                  <Name>Electrical angle</Name>
                  <Type>UINT</Type>
                  <BitSize>16</BitSize>
                  <BitOffs>176</BitOffs>
                  <Flags>
                    <Access>ro</Access>
                    <PdoMapping>T</PdoMapping>
                  </Flags>
                </SubItem>
                <SubItem>
                  <SubIdx>13</SubIdx>
                  <Name>Average load rate</Name>
                  <Type>UINT</Type>
                  <BitSize>16</BitSize>
                  <BitOffs>208</BitOffs>
                  <Flags>
                    <Access>ro</Access>
                    <PdoMapping>T</PdoMapping>
                  </Flags>
                </SubItem>
                <SubItem>
                  <SubIdx>16</SubIdx>
                  <Name>Encoder position deviation counter</Name>
                  <Type>DINT</Type>
                  <BitSize>32</BitSize>
                  <BitOffs>256</BitOffs>
                  <Flags>
                    <Access>ro</Access>
                    <PdoMapping>T</PdoMapping>
                  </Flags>
                </SubItem>
                <SubItem>
                  <SubIdx>18</SubIdx>
                  <Name>Feedback pulse counter</Name>
                  <Type>DINT</Type>
                  <BitSize>32</BitSize>
                  <BitOffs>288</BitOffs>
                  <Flags>
                    <Access>ro</Access>
                    <PdoMapping>T</PdoMapping>
                  </Flags>
                </SubItem>
                <SubItem>
                  <SubIdx>20</SubIdx>
                  <Name>Total power-on time</Name>
                  <Type>UDINT</Type>
                  <BitSize>32</BitSize>
                  <BitOffs>320</BitOffs>
                  <Flags>
                    <Access>ro</Access>
                    <PdoMapping>T</PdoMapping>
                  </Flags>
                </SubItem>
                <SubItem>
                  <SubIdx>25</SubIdx>
                  <Name>Phase current valid value</Name>
                  <Type>UINT</Type>
                  <BitSize>16</BitSize>
                  <BitOffs>400</BitOffs>
                  <Flags>
                    <Access>ro</Access>
                    <PdoMapping>T</PdoMapping>
                  </Flags>
                </SubItem>
                <SubItem>
                  <SubIdx>27</SubIdx>
                  <Name>Bus voltage</Name>
                  <Type>UINT</Type>
                  <BitSize>16</BitSize>
                  <BitOffs>432</BitOffs>
                  <Flags>
                    <Access>ro</Access>
                    <PdoMapping>T</PdoMapping>
                  </Flags>
                </SubItem>
                <SubItem>
                  <SubIdx>28</SubIdx>
                  <Name>Module temperature</Name>
                  <Type>UINT</Type>
                  <BitSize>16</BitSize>
                  <BitOffs>448</BitOffs>
                  <Flags>
                    <Access>ro</Access>
                    <PdoMapping>T</PdoMapping>
                  </Flags>
                </SubItem>
                <SubItem>
                  <SubIdx>29</SubIdx>
                  <Name>Absolute encoder fault info. from FPGA</Name>
                  <Type>UINT</Type>
                  <BitSize>16</BitSize>
                  <BitOffs>464</BitOffs>
                  <Flags>
                    <Access>ro</Access>
                  </Flags>
                </SubItem>
                <SubItem>
                  <SubIdx>30</SubIdx>
                  <Name>Axis state from FPGA</Name>
                  <Type>UINT</Type>
                  <BitSize>16</BitSize>
                  <BitOffs>480</BitOffs>
                  <Flags>
                    <Access>ro</Access>
                  </Flags>
                </SubItem>
                <SubItem>
                  <SubIdx>31</SubIdx>
                  <Name>Axis fault info. from FPGA</Name>
                  <Type>UINT</Type>
                  <BitSize>16</BitSize>
                  <BitOffs>496</BitOffs>
                  <Flags>
                    <Access>ro</Access>
                  </Flags>
                </SubItem>
                <SubItem>
                  <SubIdx>32</SubIdx>
                  <Name>Encoder internal fault info.</Name>
                  <Type>UINT</Type>
                  <BitSize>16</BitSize>
                  <BitOffs>512</BitOffs>
                  <Flags>
                    <Access>rw</Access>
                  </Flags>
                </SubItem>
                <SubItem>
                  <SubIdx>34</SubIdx>
                  <Name>Displayed fault record</Name>
                  <Type>UINT</Type>
                  <BitSize>16</BitSize>
                  <BitOffs>544</BitOffs>
                  <Flags>
                    <Access>rw</Access>
                  </Flags>
                </SubItem>
                <SubItem>
                  <SubIdx>35</SubIdx>
                  <Name>Fault code</Name>
                  <Type>UINT</Type>
                  <BitSize>16</BitSize>
                  <BitOffs>560</BitOffs>
                  <Flags>
                    <Access>ro</Access>
                  </Flags>
                </SubItem>
                <SubItem>
                  <SubIdx>36</SubIdx>
                  <Name>Time stamp upon displayed fault</Name>
                  <Type>UDINT</Type>
                  <BitSize>32</BitSize>
                  <BitOffs>576</BitOffs>
                  <Flags>
                    <Access>ro</Access>
                  </Flags>
                </SubItem>
                <SubItem>
                  <SubIdx>38</SubIdx>
                  <Name>Current rotational speed upon displayed fault</Name>
                  <Type>INT</Type>
                  <BitSize>16</BitSize>
                  <BitOffs>608</BitOffs>
                  <Flags>
                    <Access>ro</Access>
                  </Flags>
                </SubItem>
                <SubItem>
                  <SubIdx>39</SubIdx>
                  <Name>Current U upon displayed fault</Name>
                  <Type>INT</Type>
                  <BitSize>16</BitSize>
                  <BitOffs>624</BitOffs>
                  <Flags>
                    <Access>ro</Access>
                  </Flags>
                </SubItem>
                <SubItem>
                  <SubIdx>40</SubIdx>
                  <Name>Current V upon displayed fault</Name>
                  <Type>INT</Type>
                  <BitSize>16</BitSize>
                  <BitOffs>640</BitOffs>
                  <Flags>
                    <Access>ro</Access>
                  </Flags>
                </SubItem>
                <SubItem>
                  <SubIdx>41</SubIdx>
                  <Name>Bus voltage upon displayed fault</Name>
                  <Type>UINT</Type>
                  <BitSize>16</BitSize>
                  <BitOffs>656</BitOffs>
                  <Flags>
                    <Access>ro</Access>
                  </Flags>
                </SubItem>
                <SubItem>
                  <SubIdx>42</SubIdx>
                  <Name>Input terminal state upon displayed fault</Name>
                  <Type>UINT</Type>
                  <BitSize>16</BitSize>
                  <BitOffs>672</BitOffs>
                  <Flags>
                    <Access>ro</Access>
                  </Flags>
                </SubItem>
                <SubItem>
                  <SubIdx>44</SubIdx>
                  <Name>Output terminal state upon displayed fault</Name>
                  <Type>UINT</Type>
                  <BitSize>16</BitSize>
                  <BitOffs>704</BitOffs>
                  <Flags>
                    <Access>ro</Access>
                  </Flags>
                </SubItem>
                <SubItem>
                  <SubIdx>46</SubIdx>
                  <Name>Inner error code</Name>
                  <Type>UINT</Type>
                  <BitSize>16</BitSize>
                  <BitOffs>736</BitOffs>
                  <Flags>
                    <Access>ro</Access>
                  </Flags>
                </SubItem>
                <SubItem>
                  <SubIdx>47</SubIdx>
                  <Name>Fault message of absolute encode from Fpga upon displayed</Name>
                  <Type>UINT</Type>
                  <BitSize>16</BitSize>
                  <BitOffs>752</BitOffs>
                  <Flags>
                    <Access>ro</Access>
                  </Flags>
                </SubItem>
                <SubItem>
                  <SubIdx>48</SubIdx>
                  <Name>System state from Fpga upon displayed fault</Name>
                  <Type>UINT</Type>
                  <BitSize>16</BitSize>
                  <BitOffs>768</BitOffs>
                  <Flags>
                    <Access>ro</Access>
                  </Flags>
                </SubItem>
                <SubItem>
                  <SubIdx>49</SubIdx>
                  <Name>System fault message from Fpga upon displayed fault</Name>
                  <Type>UINT</Type>
                  <BitSize>16</BitSize>
                  <BitOffs>784</BitOffs>
                  <Flags>
                    <Access>ro</Access>
                  </Flags>
                </SubItem>
                <SubItem>
                  <SubIdx>50</SubIdx>
                  <Name>Encode state 1 upon displayed fault</Name>
                  <Type>UINT</Type>
                  <BitSize>16</BitSize>
                  <BitOffs>800</BitOffs>
                  <Flags>
                    <Access>ro</Access>
                  </Flags>
                </SubItem>
                <SubItem>
                  <SubIdx>52</SubIdx>
                  <Name>Inner error code upon displayed fault</Name>
                  <Type>UINT</Type>
                  <BitSize>16</BitSize>
                  <BitOffs>832</BitOffs>
                  <Flags>
                    <Access>ro</Access>
                  </Flags>
                </SubItem>
                <SubItem>
                  <SubIdx>53</SubIdx>
                  <Name>Fpga overtime state upon displayed fault</Name>
                  <Type>UINT</Type>
                  <BitSize>16</BitSize>
                  <BitOffs>848</BitOffs>
                  <Flags>
                    <Access>ro</Access>
                  </Flags>
                </SubItem>
                <SubItem>
                  <SubIdx>54</SubIdx>
                  <Name>Reference position deviation</Name>
                  <Type>DINT</Type>
                  <BitSize>32</BitSize>
                  <BitOffs>864</BitOffs>
                  <Flags>
                    <Access>ro</Access>
                    <PdoMapping>T</PdoMapping>
                  </Flags>
                </SubItem>
                <SubItem>
                  <SubIdx>56</SubIdx>
                  <Name>Actual motor rotational speed(0.1rpm)</Name>
                  <Type>DINT</Type>
                  <BitSize>32</BitSize>
                  <BitOffs>896</BitOffs>
                  <Flags>
                    <Access>ro</Access>
                    <PdoMapping>T</PdoMapping>
                  </Flags>
                </SubItem>
                <SubItem>
                  <SubIdx>58</SubIdx>
                  <Name>Control bus voltage</Name>
                  <Type>UINT</Type>
                  <BitSize>16</BitSize>
                  <BitOffs>928</BitOffs>
                  <Flags>
                    <Access>ro</Access>
                    <PdoMapping>T</PdoMapping>
                  </Flags>
                </SubItem>
                <SubItem>
                  <SubIdx>59</SubIdx>
                  <Name>Mechanical absolute position inc(Low)</Name>
                  <Type>UDINT</Type>
                  <BitSize>32</BitSize>
                  <BitOffs>944</BitOffs>
                  <Flags>
                    <Access>ro</Access>
                    <PdoMapping>T</PdoMapping>
                  </Flags>
                </SubItem>
                <SubItem>
                  <SubIdx>61</SubIdx>
                  <Name>Mechanical absolute position inc(High)</Name>
                  <Type>DINT</Type>
                  <BitSize>32</BitSize>
                  <BitOffs>976</BitOffs>
                  <Flags>
                    <Access>ro</Access>
                    <PdoMapping>T</PdoMapping>
                  </Flags>
                </SubItem>
                <SubItem>
                  <SubIdx>64</SubIdx>
                  <Name>Not ready reason</Name>
                  <Type>UINT</Type>
                  <BitSize>16</BitSize>
                  <BitOffs>1024</BitOffs>
                  <Flags>
                    <Access>ro</Access>
                  </Flags>
                </SubItem>
                <SubItem>
                  <SubIdx>67</SubIdx>
                  <Name>Encoder temperature</Name>
                  <Type>UINT</Type>
                  <BitSize>16</BitSize>
                  <BitOffs>1072</BitOffs>
                  <Flags>
                    <Access>ro</Access>
                  </Flags>
                </SubItem>
                <SubItem>
                  <SubIdx>68</SubIdx>
                  <Name>Discharge load rate</Name>
                  <Type>UINT</Type>
                  <BitSize>16</BitSize>
                  <BitOffs>1088</BitOffs>
                  <Flags>
                    <Access>ro</Access>
                    <PdoMapping>T</PdoMapping>
                  </Flags>
                </SubItem>
                <SubItem>
                  <SubIdx>69</SubIdx>
                  <Name>Fpga over time state</Name>
                  <Type>UINT</Type>
                  <BitSize>16</BitSize>
                  <BitOffs>1104</BitOffs>
                  <Flags>
                    <Access>ro</Access>
                  </Flags>
                </SubItem>
                <SubItem>
                  <SubIdx>71</SubIdx>
                  <Name>Number of turns of absolute encode</Name>
                  <Type>UINT</Type>
                  <BitSize>16</BitSize>
                  <BitOffs>1136</BitOffs>
                  <Flags>
                    <Access>ro</Access>
                    <PdoMapping>T</PdoMapping>
                  </Flags>
                </SubItem>
                <SubItem>
                  <SubIdx>72</SubIdx>
                  <Name>Single feedback postion of absolute encode</Name>
                  <Type>UDINT</Type>
                  <BitSize>32</BitSize>
                  <BitOffs>1152</BitOffs>
                  <Flags>
                    <Access>ro</Access>
                    <PdoMapping>T</PdoMapping>
                  </Flags>
                </SubItem>
                <SubItem>
                  <SubIdx>75</SubIdx>
                  <Name>System Error</Name>
                  <Type>UINT</Type>
                  <BitSize>16</BitSize>
                  <BitOffs>1200</BitOffs>
                  <Flags>
                    <Access>ro</Access>
                  </Flags>
                </SubItem>
                <SubItem>
                  <SubIdx>78</SubIdx>
                  <Name>feedback postion of absolute encode(Low)</Name>
                  <Type>UDINT</Type>
                  <BitSize>32</BitSize>
                  <BitOffs>1248</BitOffs>
                  <Flags>
                    <Access>ro</Access>
                    <PdoMapping>T</PdoMapping>
                  </Flags>
                </SubItem>
                <SubItem>
                  <SubIdx>80</SubIdx>
                  <Name>feedback postion of absolute encode(High)</Name>
                  <Type>DINT</Type>
                  <BitSize>32</BitSize>
                  <BitOffs>1280</BitOffs>
                  <Flags>
                    <Access>ro</Access>
                    <PdoMapping>T</PdoMapping>
                  </Flags>
                </SubItem>
                <SubItem>
                  <SubIdx>82</SubIdx>
                  <Name>feedback postion inc of rotating load(Low)</Name>
                  <Type>UDINT</Type>
                  <BitSize>32</BitSize>
                  <BitOffs>1312</BitOffs>
                  <Flags>
                    <Access>ro</Access>
                    <PdoMapping>T</PdoMapping>
                  </Flags>
                </SubItem>
                <SubItem>
                  <SubIdx>84</SubIdx>
                  <Name>feedback postion inc of rotating load(High)</Name>
                  <Type>UDINT</Type>
                  <BitSize>32</BitSize>
                  <BitOffs>1344</BitOffs>
                  <Flags>
                    <Access>ro</Access>
                    <PdoMapping>T</PdoMapping>
                  </Flags>
                </SubItem>
                <SubItem>
                  <SubIdx>86</SubIdx>
                  <Name>Single feedback postion of rotating load</Name>
                  <Type>UDINT</Type>
                  <BitSize>32</BitSize>
                  <BitOffs>1376</BitOffs>
                  <Flags>
                    <Access>ro</Access>
                    <PdoMapping>T</PdoMapping>
                  </Flags>
                </SubItem>
                <SubItem>
                  <SubIdx>88</SubIdx>
                  <Name>IGBT Temperature</Name>
                  <Type>UINT</Type>
                  <BitSize>16</BitSize>
                  <BitOffs>1408</BitOffs>
                  <Flags>
                    <Access>ro</Access>
                  </Flags>
                </SubItem>
                <SubItem>
                  <SubIdx>91</SubIdx>
                  <Name>Group of unusual function code</Name>
                  <Type>UINT</Type>
                  <BitSize>16</BitSize>
                  <BitOffs>1456</BitOffs>
                  <Flags>
                    <Access>ro</Access>
                  </Flags>
                </SubItem>
                <SubItem>
                  <SubIdx>92</SubIdx>
                  <Name>Offset of unusual function code</Name>
                  <Type>UINT</Type>
                  <BitSize>16</BitSize>
                  <BitOffs>1472</BitOffs>
                  <Flags>
                    <Access>ro</Access>
                  </Flags>
                </SubItem>
              </DataType>
              <DataType>
                <Name>DT200D</Name>
                <BitSize>400</BitSize>
                <SubItem>
                  <SubIdx>0</SubIdx>
                  <Name>Number of Entries</Name>
                  <Type>USINT</Type>
                  <BitSize>8</BitSize>
                  <BitOffs>0</BitOffs>
                  <Flags>
                    <Access>ro</Access>
                  </Flags>
                </SubItem>
                <SubItem>
                  <SubIdx>1</SubIdx>
                  <Name>Software reset</Name>
                  <Type>UINT</Type>
                  <BitSize>16</BitSize>
                  <BitOffs>16</BitOffs>
                  <Flags>
                    <Access>rw</Access>
                  </Flags>
                </SubItem>
                <SubItem>
                  <SubIdx>2</SubIdx>
                  <Name>Fault reset</Name>
                  <Type>UINT</Type>
                  <BitSize>16</BitSize>
                  <BitOffs>32</BitOffs>
                  <Flags>
                    <Access>rw</Access>
                  </Flags>
                </SubItem>
		<!-- Added by john@zultron.com from SV660N Advanced User Guide 20201020 -->
                <SubItem>
                  <SubIdx>3</SubIdx>
                  <Name>Offline inertia autotuning selection</Name>
                  <Type>UINT</Type>
                  <BitSize>16</BitSize>
                  <BitOffs>48</BitOffs>
                  <Flags>
                    <Access>rw</Access>
                  </Flags>
                </SubItem>
                <SubItem>
                  <SubIdx>5</SubIdx>
                  <Name>Encoder ROM reading/writing</Name>
                  <Type>UINT</Type>
                  <BitSize>16</BitSize>
                  <BitOffs>80</BitOffs>
                  <Flags>
                    <Access>rw</Access>
                  </Flags>
                </SubItem>
                <SubItem>
                  <SubIdx>6</SubIdx>
                  <Name>Emergency stop</Name>
                  <Type>UINT</Type>
                  <BitSize>16</BitSize>
                  <BitOffs>96</BitOffs>
                  <Flags>
                    <Access>rw</Access>
                  </Flags>
                </SubItem>
                <SubItem>
                  <SubIdx>13</SubIdx>
                  <Name>UV phase current auto-tuning</Name>
                  <Type>UINT</Type>
                  <BitSize>16</BitSize>
                  <BitOffs>208</BitOffs>
                  <Flags>
                    <Access>rw</Access>
                  </Flags>
                </SubItem>
                <SubItem>
                  <SubIdx>18</SubIdx>
                  <Name>Forced DI/DO setting</Name>
                  <Type>UINT</Type>
                  <BitSize>16</BitSize>
                  <BitOffs>288</BitOffs>
                  <Flags>
                    <Access>rw</Access>
                  </Flags>
                </SubItem>
                <SubItem>
                  <SubIdx>19</SubIdx>
                  <Name>Forced DI level</Name>
                  <Type>UINT</Type>
                  <BitSize>16</BitSize>
                  <BitOffs>304</BitOffs>
                  <Flags>
                    <Access>rw</Access>
                  </Flags>
                </SubItem>
                <SubItem>
                  <SubIdx>20</SubIdx>
                  <Name>Forced DO setting</Name>
                  <Type>UINT</Type>
                  <BitSize>16</BitSize>
                  <BitOffs>320</BitOffs>
                  <Flags>
                    <Access>rw</Access>
                  </Flags>
                </SubItem>
                <SubItem>
                  <SubIdx>21</SubIdx>
                  <Name>Absolute Encode Fault Reset</Name>
                  <Type>UINT</Type>
                  <BitSize>16</BitSize>
                  <BitOffs>336</BitOffs>
                  <Flags>
                    <Access>rw</Access>
                  </Flags>
                </SubItem>
                <SubItem>
                  <SubIdx>24</SubIdx>
                  <Name>Cogging torque self-learning</Name>
                  <Type>UINT</Type>
                  <BitSize>16</BitSize>
                  <BitOffs>384</BitOffs>
                  <Flags>
                    <Access>rw</Access>
                  </Flags>
                </SubItem>
              </DataType>
              <DataType>
                <Name>DT200E</Name>
                <BitSize>1568</BitSize>
                <SubItem>
                  <SubIdx>0</SubIdx>
                  <Name>Number of Entries</Name>
                  <Type>USINT</Type>
                  <BitSize>8</BitSize>
                  <BitOffs>0</BitOffs>
                  <Flags>
                    <Access>ro</Access>
                  </Flags>
                </SubItem>
                <SubItem>
                  <SubIdx>1</SubIdx>
                  <Name>Node address</Name>
                  <Type>UINT</Type>
                  <BitSize>16</BitSize>
                  <BitOffs>16</BitOffs>
                  <Flags>
                    <Access>rw</Access>
                  </Flags>
                </SubItem>
                <SubItem>
                  <SubIdx>2</SubIdx>
                  <Name>Update function code values written via communication to EEPROM</Name>
                  <Type>UINT</Type>
                  <BitSize>16</BitSize>
                  <BitOffs>32</BitOffs>
                  <Flags>
                    <Access>rw</Access>
                  </Flags>
                </SubItem>
                <SubItem>
                  <SubIdx>21</SubIdx>
                  <Name>station auto inc address</Name>
                  <Type>UINT</Type>
                  <BitSize>16</BitSize>
                  <BitOffs>336</BitOffs>
                  <Flags>
                    <Access>ro</Access>
                  </Flags>
                </SubItem>
                <SubItem>
                  <SubIdx>22</SubIdx>
                  <Name>station alias</Name>
                  <Type>UINT</Type>
                  <BitSize>16</BitSize>
                  <BitOffs>352</BitOffs>
                  <Flags>
                    <Access>rw</Access>
                  </Flags>
                </SubItem>
                <SubItem>
                  <SubIdx>23</SubIdx>
                  <Name>Sync lost window</Name>
                  <Type>UINT</Type>
                  <BitSize>16</BitSize>
                  <BitOffs>368</BitOffs>
                  <Flags>
                    <Access>rw</Access>
                  </Flags>
                </SubItem>
                <SubItem>
                  <SubIdx>25</SubIdx>
                  <Name>Sync lost counter</Name>
                  <Type>UINT</Type>
                  <BitSize>16</BitSize>
                  <BitOffs>400</BitOffs>
                  <Flags>
                    <Access>ro</Access>
                  </Flags>
                </SubItem>
                <SubItem>
                  <SubIdx>26</SubIdx>
                  <Name>Port 0 invalid frame counter </Name>
                  <Type>UINT</Type>
                  <BitSize>16</BitSize>
                  <BitOffs>416</BitOffs>
                  <Flags>
                    <Access>ro</Access>
                  </Flags>
                </SubItem>
                <SubItem>
                  <SubIdx>27</SubIdx>
                  <Name>Port 1 invalid frame counter</Name>
                  <Type>UINT</Type>
                  <BitSize>16</BitSize>
                  <BitOffs>432</BitOffs>
                  <Flags>
                    <Access>ro</Access>
                  </Flags>
                </SubItem>
                <SubItem>
                  <SubIdx>28</SubIdx>
                  <Name>Port 0/1 transfer error counter</Name>
                  <Type>UINT</Type>
                  <BitSize>16</BitSize>
                  <BitOffs>448</BitOffs>
                  <Flags>
                    <Access>ro</Access>
                  </Flags>
                </SubItem>
                <SubItem>
                  <SubIdx>29</SubIdx>
                  <Name>process unit and PDI error counter</Name>
                  <Type>UINT</Type>
                  <BitSize>16</BitSize>
                  <BitOffs>464</BitOffs>
                  <Flags>
                    <Access>ro</Access>
                  </Flags>
                </SubItem>
                <SubItem>
                  <SubIdx>30</SubIdx>
                  <Name>Port 0/1 lost counter</Name>
                  <Type>UINT</Type>
                  <BitSize>16</BitSize>
                  <BitOffs>480</BitOffs>
                  <Flags>
                    <Access>ro</Access>
                  </Flags>
                </SubItem>
                <SubItem>
                  <SubIdx>32</SubIdx>
                  <Name>Sync mode set</Name>
                  <Type>UINT</Type>
                  <BitSize>16</BitSize>
                  <BitOffs>512</BitOffs>
                  <Flags>
                    <Access>rw</Access>
                  </Flags>
                </SubItem>
                <SubItem>
                  <SubIdx>33</SubIdx>
                  <Name>Sync error window</Name>
                  <Type>UINT</Type>
                  <BitSize>16</BitSize>
                  <BitOffs>528</BitOffs>
                  <Flags>
                    <Access>rw</Access>
                  </Flags>
                </SubItem>
                <SubItem>
                  <SubIdx>34</SubIdx>
                  <Name>EtherCAT network state and link state</Name>
                  <Type>UINT</Type>
                  <BitSize>16</BitSize>
                  <BitOffs>544</BitOffs>
                  <Flags>
                    <Access>ro</Access>
                  </Flags>
                </SubItem>
                <SubItem>
                  <SubIdx>35</SubIdx>
                  <Name>CSP postion increment over counter</Name>
                  <Type>UINT</Type>
                  <BitSize>16</BitSize>
                  <BitOffs>560</BitOffs>
                  <Flags>
                    <Access>rw</Access>
                  </Flags>
                </SubItem>
                <SubItem>
                  <SubIdx>37</SubIdx>
                  <Name>Enhanced link detection enable</Name>
                  <Type>UINT</Type>
                  <BitSize>16</BitSize>
                  <BitOffs>592</BitOffs>
                  <Flags>
                    <Access>rw</Access>
                  </Flags>
                </SubItem>
                <SubItem>
                  <SubIdx>38</SubIdx>
                  <Name>Reset EtherCAT xml file</Name>
                  <Type>UINT</Type>
                  <BitSize>16</BitSize>
                  <BitOffs>608</BitOffs>
                  <Flags>
                    <Access>rw</Access>
                  </Flags>
                </SubItem>
                <SubItem>
                  <SubIdx>94</SubIdx>
                  <Name>EtherCAT COE version number</Name>
                  <Type>UINT</Type>
                  <BitSize>16</BitSize>
                  <BitOffs>1504</BitOffs>
                  <Flags>
                    <Access>ro</Access>
                  </Flags>
                </SubItem>
                <SubItem>
                  <SubIdx>97</SubIdx>
                  <Name>EtherCAT xml file version number</Name>
                  <Type>UINT</Type>
                  <BitSize>16</BitSize>
                  <BitOffs>1552</BitOffs>
                  <Flags>
                    <Access>ro</Access>
                  </Flags>
                </SubItem>
              </DataType>
              <DataType>
                <Name>DT607D</Name>
                <BitSize>80</BitSize>
                <SubItem>
                  <SubIdx>0</SubIdx>
                  <Name>SubIndex 000</Name>
                  <Type>USINT</Type>
                  <BitSize>8</BitSize>
                  <BitOffs>0</BitOffs>
                  <Flags>
                    <Access>ro</Access>
                  </Flags>
                </SubItem>
                <SubItem>
                  <SubIdx>1</SubIdx>
                  <Name>Min position limit</Name>
                  <Type>DINT</Type>
                  <BitSize>32</BitSize>
                  <BitOffs>16</BitOffs>
                  <Flags>
                    <Access>rw</Access>
                    <PdoMapping>R</PdoMapping>
                  </Flags>
                </SubItem>
                <SubItem>
                  <SubIdx>2</SubIdx>
                  <Name>Max position limit</Name>
                  <Type>DINT</Type>
                  <BitSize>32</BitSize>
                  <BitOffs>48</BitOffs>
                  <Flags>
                    <Access>rw</Access>
                    <PdoMapping>R</PdoMapping>
                  </Flags>
                </SubItem>
              </DataType>
              <DataType>
                <Name>DT6091</Name>
                <BitSize>80</BitSize>
                <SubItem>
                  <SubIdx>0</SubIdx>
                  <Name>SubIndex 000</Name>
                  <Type>USINT</Type>
                  <BitSize>8</BitSize>
                  <BitOffs>0</BitOffs>
                  <Flags>
                    <Access>ro</Access>
                  </Flags>
                </SubItem>
                <SubItem>
                  <SubIdx>1</SubIdx>
                  <Name>Motor revolutions</Name>
                  <Type>UDINT</Type>
                  <BitSize>32</BitSize>
                  <BitOffs>16</BitOffs>
                  <Flags>
                    <Access>rw</Access>
                    <PdoMapping>R</PdoMapping>
                  </Flags>
                </SubItem>
                <SubItem>
                  <SubIdx>2</SubIdx>
                  <Name>Shaft revolutions</Name>
                  <Type>UDINT</Type>
                  <BitSize>32</BitSize>
                  <BitOffs>48</BitOffs>
                  <Flags>
                    <Access>rw</Access>
                    <PdoMapping>R</PdoMapping>
                  </Flags>
                </SubItem>
              </DataType>
              <DataType>
                <Name>DT6099</Name>
                <BitSize>80</BitSize>
                <SubItem>
                  <SubIdx>0</SubIdx>
                  <Name>Number of entries</Name>
                  <Type>USINT</Type>
                  <BitSize>8</BitSize>
                  <BitOffs>0</BitOffs>
                  <Flags>
                    <Access>ro</Access>
                  </Flags>
                </SubItem>
                <SubItem>
                  <SubIdx>1</SubIdx>
                  <Name>Speed during search for switch</Name>
                  <Type>UDINT</Type>
                  <BitSize>32</BitSize>
                  <BitOffs>16</BitOffs>
                  <Flags>
                    <Access>rw</Access>
                    <PdoMapping>R</PdoMapping>
                  </Flags>
                </SubItem>
                <SubItem>
                  <SubIdx>2</SubIdx>
                  <Name>Speed during search for zero</Name>
                  <Type>UDINT</Type>
                  <BitSize>32</BitSize>
                  <BitOffs>48</BitOffs>
                  <Flags>
                    <Access>rw</Access>
                    <PdoMapping>R</PdoMapping>
                  </Flags>
                </SubItem>
              </DataType>
              <DataType>
                <Name>DT60FE</Name>
                <BitSize>80</BitSize>
                <SubItem>
                  <SubIdx>0</SubIdx>
                  <Name>SubIndex 000</Name>
                  <Type>USINT</Type>
                  <BitSize>8</BitSize>
                  <BitOffs>0</BitOffs>
                  <Flags>
                    <Access>ro</Access>
                  </Flags>
                </SubItem>
                <SubItem>
                  <SubIdx>1</SubIdx>
                  <Name>Physical outputs</Name>
                  <Type>UDINT</Type>
                  <BitSize>32</BitSize>
                  <BitOffs>16</BitOffs>
                  <Flags>
                    <Access>rw</Access>
                    <PdoMapping>R</PdoMapping>
                  </Flags>
                </SubItem>
                <SubItem>
                  <SubIdx>2</SubIdx>
                  <Name>Bit Mask</Name>
                  <Type>UDINT</Type>
                  <BitSize>32</BitSize>
                  <BitOffs>48</BitOffs>
                  <Flags>
                    <Access>rw</Access>
                    <PdoMapping>R</PdoMapping>
                  </Flags>
                </SubItem>
              </DataType>
              <DataType>
                <Name>DT60E3</Name>
                <BitSize>512</BitSize>
                <SubItem>
                  <SubIdx>0</SubIdx>
                  <Name>SubIndex 000</Name>
                  <Type>USINT</Type>
                  <BitSize>8</BitSize>
                  <BitOffs>0</BitOffs>
                  <Flags>
                    <Access>ro</Access>
                  </Flags>
                </SubItem>
                <SubItem>
                  <SubIdx>1</SubIdx>
                  <Name>Support homing method 1</Name>
                  <Type>UINT</Type>
                  <BitSize>16</BitSize>
                  <BitOffs>16</BitOffs>
                  <Flags>
                    <Access>ro</Access>
                  </Flags>
                </SubItem>
                <SubItem>
                  <SubIdx>2</SubIdx>
                  <Name>Support homing method 2</Name>
                  <Type>UINT</Type>
                  <BitSize>16</BitSize>
                  <BitOffs>32</BitOffs>
                  <Flags>
                    <Access>ro</Access>
                  </Flags>
                </SubItem>
                <SubItem>
                  <SubIdx>3</SubIdx>
                  <Name>Support homing method 3</Name>
                  <Type>UINT</Type>
                  <BitSize>16</BitSize>
                  <BitOffs>48</BitOffs>
                  <Flags>
                    <Access>ro</Access>
                  </Flags>
                </SubItem>
                <SubItem>
                  <SubIdx>4</SubIdx>
                  <Name>Support homing method 4</Name>
                  <Type>UINT</Type>
                  <BitSize>16</BitSize>
                  <BitOffs>64</BitOffs>
                  <Flags>
                    <Access>ro</Access>
                  </Flags>
                </SubItem>
                <SubItem>
                  <SubIdx>5</SubIdx>
                  <Name>Support homing method 5</Name>
                  <Type>UINT</Type>
                  <BitSize>16</BitSize>
                  <BitOffs>80</BitOffs>
                  <Flags>
                    <Access>ro</Access>
                  </Flags>
                </SubItem>
                <SubItem>
                  <SubIdx>6</SubIdx>
                  <Name>Support homing method 6</Name>
                  <Type>UINT</Type>
                  <BitSize>16</BitSize>
                  <BitOffs>96</BitOffs>
                  <Flags>
                    <Access>ro</Access>
                  </Flags>
                </SubItem>
                <SubItem>
                  <SubIdx>7</SubIdx>
                  <Name>Support homing method 7</Name>
                  <Type>UINT</Type>
                  <BitSize>16</BitSize>
                  <BitOffs>112</BitOffs>
                  <Flags>
                    <Access>ro</Access>
                  </Flags>
                </SubItem>
                <SubItem>
                  <SubIdx>8</SubIdx>
                  <Name>Support homing method 8</Name>
                  <Type>UINT</Type>
                  <BitSize>16</BitSize>
                  <BitOffs>128</BitOffs>
                  <Flags>
                    <Access>ro</Access>
                  </Flags>
                </SubItem>
                <SubItem>
                  <SubIdx>9</SubIdx>
                  <Name>Support homing method 9</Name>
                  <Type>UINT</Type>
                  <BitSize>16</BitSize>
                  <BitOffs>144</BitOffs>
                  <Flags>
                    <Access>ro</Access>
                  </Flags>
                </SubItem>
                <SubItem>
                  <SubIdx>10</SubIdx>
                  <Name>Support homing method 10</Name>
                  <Type>UINT</Type>
                  <BitSize>16</BitSize>
                  <BitOffs>160</BitOffs>
                  <Flags>
                    <Access>ro</Access>
                  </Flags>
                </SubItem>
                <SubItem>
                  <SubIdx>11</SubIdx>
                  <Name>Support homing method 11</Name>
                  <Type>UINT</Type>
                  <BitSize>16</BitSize>
                  <BitOffs>176</BitOffs>
                  <Flags>
                    <Access>ro</Access>
                  </Flags>
                </SubItem>
                <SubItem>
                  <SubIdx>12</SubIdx>
                  <Name>Support homing method 12</Name>
                  <Type>UINT</Type>
                  <BitSize>16</BitSize>
                  <BitOffs>192</BitOffs>
                  <Flags>
                    <Access>ro</Access>
                  </Flags>
                </SubItem>
                <SubItem>
                  <SubIdx>13</SubIdx>
                  <Name>Support homing method 13</Name>
                  <Type>UINT</Type>
                  <BitSize>16</BitSize>
                  <BitOffs>208</BitOffs>
                  <Flags>
                    <Access>ro</Access>
                  </Flags>
                </SubItem>
                <SubItem>
                  <SubIdx>14</SubIdx>
                  <Name>Support homing method 14</Name>
                  <Type>UINT</Type>
                  <BitSize>16</BitSize>
                  <BitOffs>224</BitOffs>
                  <Flags>
                    <Access>ro</Access>
                  </Flags>
                </SubItem>
                <SubItem>
                  <SubIdx>15</SubIdx>
                  <Name>Support homing method 15</Name>
                  <Type>UINT</Type>
                  <BitSize>16</BitSize>
                  <BitOffs>240</BitOffs>
                  <Flags>
                    <Access>ro</Access>
                  </Flags>
                </SubItem>
                <SubItem>
                  <SubIdx>16</SubIdx>
                  <Name>Support homing method 16</Name>
                  <Type>UINT</Type>
                  <BitSize>16</BitSize>
                  <BitOffs>256</BitOffs>
                  <Flags>
                    <Access>ro</Access>
                  </Flags>
                </SubItem>
                <SubItem>
                  <SubIdx>17</SubIdx>
                  <Name>Support homing method 17</Name>
                  <Type>UINT</Type>
                  <BitSize>16</BitSize>
                  <BitOffs>272</BitOffs>
                  <Flags>
                    <Access>ro</Access>
                  </Flags>
                </SubItem>
                <SubItem>
                  <SubIdx>18</SubIdx>
                  <Name>Support homing method 18</Name>
                  <Type>UINT</Type>
                  <BitSize>16</BitSize>
                  <BitOffs>288</BitOffs>
                  <Flags>
                    <Access>ro</Access>
                  </Flags>
                </SubItem>
                <SubItem>
                  <SubIdx>19</SubIdx>
                  <Name>Support homing method 19</Name>
                  <Type>UINT</Type>
                  <BitSize>16</BitSize>
                  <BitOffs>304</BitOffs>
                  <Flags>
                    <Access>ro</Access>
                  </Flags>
                </SubItem>
                <SubItem>
                  <SubIdx>20</SubIdx>
                  <Name>Support homing method 20</Name>
                  <Type>UINT</Type>
                  <BitSize>16</BitSize>
                  <BitOffs>320</BitOffs>
                  <Flags>
                    <Access>ro</Access>
                  </Flags>
                </SubItem>
                <SubItem>
                  <SubIdx>21</SubIdx>
                  <Name>Support homing method 21</Name>
                  <Type>UINT</Type>
                  <BitSize>16</BitSize>
                  <BitOffs>336</BitOffs>
                  <Flags>
                    <Access>ro</Access>
                  </Flags>
                </SubItem>
                <SubItem>
                  <SubIdx>22</SubIdx>
                  <Name>Support homing method 22</Name>
                  <Type>UINT</Type>
                  <BitSize>16</BitSize>
                  <BitOffs>352</BitOffs>
                  <Flags>
                    <Access>ro</Access>
                  </Flags>
                </SubItem>
                <SubItem>
                  <SubIdx>23</SubIdx>
                  <Name>Support homing method 23</Name>
                  <Type>UINT</Type>
                  <BitSize>16</BitSize>
                  <BitOffs>368</BitOffs>
                  <Flags>
                    <Access>ro</Access>
                  </Flags>
                </SubItem>
                <SubItem>
                  <SubIdx>24</SubIdx>
                  <Name>Support homing method 24</Name>
                  <Type>UINT</Type>
                  <BitSize>16</BitSize>
                  <BitOffs>384</BitOffs>
                  <Flags>
                    <Access>ro</Access>
                  </Flags>
                </SubItem>
                <SubItem>
                  <SubIdx>25</SubIdx>
                  <Name>Support homing method 25</Name>
                  <Type>UINT</Type>
                  <BitSize>16</BitSize>
                  <BitOffs>400</BitOffs>
                  <Flags>
                    <Access>ro</Access>
                  </Flags>
                </SubItem>
                <SubItem>
                  <SubIdx>26</SubIdx>
                  <Name>Support homing method 26</Name>
                  <Type>UINT</Type>
                  <BitSize>16</BitSize>
                  <BitOffs>416</BitOffs>
                  <Flags>
                    <Access>ro</Access>
                  </Flags>
                </SubItem>
                <SubItem>
                  <SubIdx>27</SubIdx>
                  <Name>Support homing method 27</Name>
                  <Type>UINT</Type>
                  <BitSize>16</BitSize>
                  <BitOffs>432</BitOffs>
                  <Flags>
                    <Access>ro</Access>
                  </Flags>
                </SubItem>
                <SubItem>
                  <SubIdx>28</SubIdx>
                  <Name>Support homing method 28</Name>
                  <Type>UINT</Type>
                  <BitSize>16</BitSize>
                  <BitOffs>448</BitOffs>
                  <Flags>
                    <Access>ro</Access>
                  </Flags>
                </SubItem>
                <SubItem>
                  <SubIdx>29</SubIdx>
                  <Name>Support homing method 29</Name>
                  <Type>UINT</Type>
                  <BitSize>16</BitSize>
                  <BitOffs>464</BitOffs>
                  <Flags>
                    <Access>ro</Access>
                  </Flags>
                </SubItem>
                <SubItem>
                  <SubIdx>30</SubIdx>
                  <Name>Support homing method 30</Name>
                  <Type>UINT</Type>
                  <BitSize>16</BitSize>
                  <BitOffs>480</BitOffs>
                  <Flags>
                    <Access>ro</Access>
                  </Flags>
                </SubItem>
                <SubItem>
                  <SubIdx>31</SubIdx>
                  <Name>Support homing method 31</Name>
                  <Type>UINT</Type>
                  <BitSize>16</BitSize>
                  <BitOffs>496</BitOffs>
                  <Flags>
                    <Access>ro</Access>
                  </Flags>
                </SubItem>
              </DataType>
            </DataTypes>
            <Objects>
              <Object>
                <Index>#x1000</Index>
                <Name>Device type</Name>
                <Type>UDINT</Type>
                <BitSize>32</BitSize>
                <Info>
                  <DefaultValue>#x00020192</DefaultValue>
                </Info>
                <Flags>
                  <Access>ro</Access>
                  <Category>o</Category>
                </Flags>
              </Object>
              <Object>
                <Index>#x1001</Index>
                <Name>Error Register</Name>
                <Type>USINT</Type>
                <BitSize>8</BitSize>
                <Info>
                  <DefaultData>00</DefaultData>
                </Info>
                <Flags>
                  <Access>ro</Access>
                  <Category>o</Category>
                </Flags>
              </Object>
              <Object>
                <Index>#x1008</Index>
                <Name>Device name</Name>
                <Type>STRING(10)</Type>
                <BitSize>80</BitSize>
                <Info>
                  <DefaultString>SV660-ECAT</DefaultString>
                </Info>
                <Flags>
                  <Access>ro</Access>
                </Flags>
              </Object>
              <Object>
                <Index>#x1009</Index>
                <Name>Hardware version</Name>
                <Type>STRING(4)</Type>
                <BitSize>32</BitSize>
                <Info>
                  <DefaultString>V001</DefaultString>
                </Info>
                <Flags>
                  <Access>ro</Access>
                </Flags>
              </Object>
              <Object>
                <Index>#x100a</Index>
                <Name>Software version</Name>
                <Type>STRING(4)</Type>
                <BitSize>32</BitSize>
                <Info>
                  <DefaultString>V001</DefaultString>
                </Info>
                <Flags>
                  <Access>ro</Access>
                  <Category>o</Category>
                </Flags>
              </Object>
              <Object>
                <Index>#x1c00</Index>
                <Name>Sync manager type</Name>
                <Type>DT1C00</Type>
                <BitSize>48</BitSize>
                <Info>
                  <SubItem>
                    <Name>SubIndex 000</Name>
                    <Info>
                      <DefaultData>04</DefaultData>
                    </Info>
                  </SubItem>
                  <SubItem>
                    <Name>SubIndex 001</Name>
                    <Info>
                      <DefaultData>01</DefaultData>
                    </Info>
                  </SubItem>
                  <SubItem>
                    <Name>SubIndex 002</Name>
                    <Info>
                      <DefaultData>02</DefaultData>
                    </Info>
                  </SubItem>
                  <SubItem>
                    <Name>SubIndex 003</Name>
                    <Info>
                      <DefaultData>03</DefaultData>
                    </Info>
                  </SubItem>
                  <SubItem>
                    <Name>SubIndex 004</Name>
                    <Info>
                      <DefaultData>04</DefaultData>
                    </Info>
                  </SubItem>
                </Info>
                <Flags>
                  <Access>ro</Access>
                  <Category>o</Category>
                </Flags>
              </Object>
              <Object>
                <Index>#x1018</Index>
                <Name>Identity</Name>
                <Type>DT1018</Type>
                <BitSize>144</BitSize>
                <Info>
                  <SubItem>
                    <Name>SubIndex 000</Name>
                    <Info>
                      <DefaultData>04</DefaultData>
                    </Info>
                  </SubItem>
                  <SubItem>
                    <Name>Vendor ID</Name>
                    <Info>
                      <DefaultValue>#x00100000</DefaultValue>
                    </Info>
                  </SubItem>
                  <SubItem>
                    <Name>Product Code</Name>
                    <Info>
                      <DefaultValue>#x000C010D</DefaultValue>
                    </Info>
                  </SubItem>
                  <SubItem>
                    <Name>Revision</Name>
                    <Info>
                      <DefaultValue>#x00010001</DefaultValue>
                    </Info>
                  </SubItem>
                  <SubItem>
                    <Name>Serial number</Name>
                    <Info>
                      <DefaultValue>00000000</DefaultValue>
                    </Info>
                  </SubItem>
                </Info>
                <Flags>
                  <Access>ro</Access>
                  <Category>o</Category>
                </Flags>
              </Object>
              <Object>
                <Index>#x1600</Index>
                <Name>Outputs</Name>
                <Type>DT1600</Type>
                <BitSize>336</BitSize>
                <Info>
                  <SubItem>
                    <Name>SubIndex 000</Name>
                    <Info>
                      <MinValue>00</MinValue>
                      <MaxValue>10</MaxValue>
                      <DefaultValue>#x03</DefaultValue>
                    </Info>
                  </SubItem>
                  <SubItem>
                    <Name>1st Output Object to be mapped</Name>
                    <Info>
                      <MinValue>#x00000000</MinValue>
                      <MaxValue>#xFFFFFFFF</MaxValue>
                      <DefaultValue>#x60400010</DefaultValue>
                    </Info>
                  </SubItem>
                  <SubItem>
                    <Name>2nd Output Object to be mapped</Name>
                    <Info>
                      <MinValue>#x00000000</MinValue>
                      <MaxValue>#xFFFFFFFF</MaxValue>
                      <DefaultValue>#x607A0020</DefaultValue>
                    </Info>
                  </SubItem>
                  <SubItem>
                    <Name>3rd Output Object to be mapped</Name>
                    <Info>
                      <MinValue>#x00000000</MinValue>
                      <MaxValue>#xFFFFFFFF</MaxValue>
                      <DefaultValue>#x60B80010</DefaultValue>
                    </Info>
                  </SubItem>
                  <SubItem>
                    <Name>4th Output Object to be mapped</Name>
                    <Info>
                      <MinValue>#x00000000</MinValue>
                      <MaxValue>#xFFFFFFFF</MaxValue>
                      <DefaultValue>#x00000000</DefaultValue>
                    </Info>
                  </SubItem>
                  <SubItem>
                    <Name>5th Output Object to be mapped</Name>
                    <Info>
                      <MinValue>#x00000000</MinValue>
                      <MaxValue>#xFFFFFFFF</MaxValue>
                      <DefaultValue>#x00000000</DefaultValue>
                    </Info>
                  </SubItem>
                  <SubItem>
                    <Name>6th Output Object to be mapped</Name>
                    <Info>
                      <MinValue>#x00000000</MinValue>
                      <MaxValue>#xFFFFFFFF</MaxValue>
                      <DefaultValue>#x00000000</DefaultValue>
                    </Info>
                  </SubItem>
                  <SubItem>
                    <Name>7th Output Object to be mapped</Name>
                    <Info>
                      <MinValue>#x00000000</MinValue>
                      <MaxValue>#xFFFFFFFF</MaxValue>
                      <DefaultValue>#x00000000</DefaultValue>
                    </Info>
                  </SubItem>
                  <SubItem>
                    <Name>8th Output Object to be mapped</Name>
                    <Info>
                      <MinValue>#x00000000</MinValue>
                      <MaxValue>#xFFFFFFFF</MaxValue>
                      <DefaultValue>#x00000000</DefaultValue>
                    </Info>
                  </SubItem>
                  <SubItem>
                    <Name>9th Output Object to be mapped</Name>
                    <Info>
                      <MinValue>#x00000000</MinValue>
                      <MaxValue>#xFFFFFFFF</MaxValue>
                      <DefaultValue>#x00000000</DefaultValue>
                    </Info>
                  </SubItem>
                  <SubItem>
                    <Name>10th Output Object to be mapped</Name>
                    <Info>
                      <MinValue>#x00000000</MinValue>
                      <MaxValue>#xFFFFFFFF</MaxValue>
                      <DefaultValue>#x00000000</DefaultValue>
                    </Info>
                  </SubItem>
                </Info>
                <Flags>
                  <Access>rw</Access>
                </Flags>
              </Object>
              <Object>
                <Index>#x1701</Index>
                <Name>Outputs</Name>
                <Type>DT1701</Type>
                <BitSize>336</BitSize>
                <Info>
                  <SubItem>
                    <Name>SubIndex 000</Name>
                    <Info>
                      <DefaultValue>#x04</DefaultValue>
                    </Info>
                  </SubItem>
                  <SubItem>
                    <Name>1st Output Object to be mapped</Name>
                    <Info>
                      <DefaultValue>#x60400010</DefaultValue>
                    </Info>
                  </SubItem>
                  <SubItem>
                    <Name>2nd Output Object to be mapped</Name>
                    <Info>
                      <DefaultValue>#x607A0020</DefaultValue>
                    </Info>
                  </SubItem>
                  <SubItem>
                    <Name>3rd Output Object to be mapped</Name>
                    <Info>
                      <DefaultValue>#x60B80010</DefaultValue>
                    </Info>
                  </SubItem>
                  <SubItem>
                    <Name>4th Output Object to be mapped</Name>
                    <Info>
                      <DefaultValue>#x60FE0120</DefaultValue>
                    </Info>
                  </SubItem>
                </Info>
                <Flags>
                  <Access>ro</Access>
                </Flags>
              </Object>
              <Object>
                <Index>#x1702</Index>
                <Name>Outputs</Name>
                <Type>DT1702</Type>
                <BitSize>336</BitSize>
                <Info>
                  <SubItem>
                    <Name>SubIndex 000</Name>
                    <Info>
                      <DefaultValue>#x07</DefaultValue>
                    </Info>
                  </SubItem>
                  <SubItem>
                    <Name>1st Output Object to be mapped</Name>
                    <Info>
                      <DefaultValue>#x60400010</DefaultValue>
                    </Info>
                  </SubItem>
                  <SubItem>
                    <Name>2nd Output Object to be mapped</Name>
                    <Info>
                      <DefaultValue>#x607A0020</DefaultValue>
                    </Info>
                  </SubItem>
                  <SubItem>
                    <Name>3rd Output Object to be mapped</Name>
                    <Info>
                      <DefaultValue>#x60B80010</DefaultValue>
                    </Info>
                  </SubItem>
                  <SubItem>
                    <Name>4th Output Object to be mapped</Name>
                    <Info>
                      <DefaultValue>#x60710010</DefaultValue>
                    </Info>
                  </SubItem>
                  <SubItem>
                    <Name>5th Output Object to be mapped</Name>
                    <Info>
                      <DefaultValue>#x60600008</DefaultValue>
                    </Info>
                  </SubItem>
                  <SubItem>
                    <Name>6th Output Object to be mapped</Name>
                    <Info>
                      <DefaultValue>#x60B80010</DefaultValue>
                    </Info>
                  </SubItem>
                  <SubItem>
                    <Name>7th Output Object to be mapped</Name>
                    <Info>
                      <DefaultValue>#x607F0020</DefaultValue>
                    </Info>
                  </SubItem>
                </Info>
                <Flags>
                  <Access>ro</Access>
                </Flags>
              </Object>
              <Object>
                <Index>#x1703</Index>
                <Name>Outputs</Name>
                <Type>DT1702</Type>
                <BitSize>336</BitSize>
                <Info>
                  <SubItem>
                    <Name>SubIndex 000</Name>
                    <Info>
                      <DefaultValue>#x07</DefaultValue>
                    </Info>
                  </SubItem>
                  <SubItem>
                    <Name>1st Output Object to be mapped</Name>
                    <Info>
                      <DefaultValue>#x60400010</DefaultValue>
                    </Info>
                  </SubItem>
                  <SubItem>
                    <Name>2nd Output Object to be mapped</Name>
                    <Info>
                      <DefaultValue>#x607A0020</DefaultValue>
                    </Info>
                  </SubItem>
                  <SubItem>
                    <Name>3rd Output Object to be mapped</Name>
                    <Info>
                      <DefaultValue>#x60FF0020</DefaultValue>
                    </Info>
                  </SubItem>
                  <SubItem>
                    <Name>4th Output Object to be mapped</Name>
                    <Info>
                      <DefaultValue>#x60600008</DefaultValue>
                    </Info>
                  </SubItem>
                  <SubItem>
                    <Name>5th Output Object to be mapped</Name>
                    <Info>
                      <DefaultValue>#x60B80010</DefaultValue>
                    </Info>
                  </SubItem>
                  <SubItem>
                    <Name>6th Output Object to be mapped</Name>
                    <Info>
                      <DefaultValue>#x60E00010</DefaultValue>
                    </Info>
                  </SubItem>
                  <SubItem>
                    <Name>7th Output Object to be mapped</Name>
                    <Info>
                      <DefaultValue>#x60E10010</DefaultValue>
                    </Info>
                  </SubItem>
                </Info>
                <Flags>
                  <Access>ro</Access>
                </Flags>
              </Object>
              <Object>
                <Index>#x1704</Index>
                <Name>Outputs</Name>
                <Type>DT1704</Type>
                <BitSize>336</BitSize>
                <Info>
                  <SubItem>
                    <Name>SubIndex 000</Name>
                    <Info>
                      <DefaultValue>#x09</DefaultValue>
                    </Info>
                  </SubItem>
                  <SubItem>
                    <Name>1st Output Object to be mapped</Name>
                    <Info>
                      <DefaultValue>#x60400010</DefaultValue>
                    </Info>
                  </SubItem>
                  <SubItem>
                    <Name>2nd Output Object to be mapped</Name>
                    <Info>
                      <DefaultValue>#x607A0020</DefaultValue>
                    </Info>
                  </SubItem>
                  <SubItem>
                    <Name>3rd Output Object to be mapped</Name>
                    <Info>
                      <DefaultValue>#x60FF0020</DefaultValue>
                    </Info>
                  </SubItem>
                  <SubItem>
                    <Name>4th Output Object to be mapped</Name>
                    <Info>
                      <DefaultValue>#x60710010</DefaultValue>
                    </Info>
                  </SubItem>
                  <SubItem>
                    <Name>5th Output Object to be mapped</Name>
                    <Info>
                      <DefaultValue>#x60600008</DefaultValue>
                    </Info>
                  </SubItem>
                  <SubItem>
                    <Name>6th Output Object to be mapped</Name>
                    <Info>
                      <DefaultValue>#x60B80010</DefaultValue>
                    </Info>
                  </SubItem>
                  <SubItem>
                    <Name>7th Output Object to be mapped</Name>
                    <Info>
                      <DefaultValue>#x607F0020</DefaultValue>
                    </Info>
                  </SubItem>
                  <SubItem>
                    <Name>8th Output Object to be mapped</Name>
                    <Info>
                      <DefaultValue>#x60E00010</DefaultValue>
                    </Info>
                  </SubItem>
                  <SubItem>
                    <Name>9th Output Object to be mapped</Name>
                    <Info>
                      <DefaultValue>#x60E10010</DefaultValue>
                    </Info>
                  </SubItem>
                </Info>
                <Flags>
                  <Access>ro</Access>
                </Flags>
              </Object>
              <Object>
                <Index>#x1705</Index>
                <Name>Outputs</Name>
                <Type>DT1705</Type>
                <BitSize>336</BitSize>
                <Info>
                  <SubItem>
                    <Name>SubIndex 000</Name>
                    <Info>
                      <DefaultValue>#x08</DefaultValue>
                    </Info>
                  </SubItem>
                  <SubItem>
                    <Name>1st Output Object to be mapped</Name>
                    <Info>
                      <DefaultValue>#x60400010</DefaultValue>
                    </Info>
                  </SubItem>
                  <SubItem>
                    <Name>2nd Output Object to be mapped</Name>
                    <Info>
                      <DefaultValue>#x607A0020</DefaultValue>
                    </Info>
                  </SubItem>
                  <SubItem>
                    <Name>3rd Output Object to be mapped</Name>
                    <Info>
                      <DefaultValue>#x60FF0020</DefaultValue>
                    </Info>
                  </SubItem>
                  <SubItem>
                    <Name>4th Output Object to be mapped</Name>
                    <Info>
                      <DefaultValue>#x60600008</DefaultValue>
                    </Info>
                  </SubItem>
                  <SubItem>
                    <Name>5th Output Object to be mapped</Name>
                    <Info>
                      <DefaultValue>#x60B80010</DefaultValue>
                    </Info>
                  </SubItem>
                  <SubItem>
                    <Name>6th Output Object to be mapped</Name>
                    <Info>
                      <DefaultValue>#x60E00010</DefaultValue>
                    </Info>
                  </SubItem>
                  <SubItem>
                    <Name>7th Output Object to be mapped</Name>
                    <Info>
                      <DefaultValue>#x60E10010</DefaultValue>
                    </Info>
                  </SubItem>
                  <SubItem>
                    <Name>8th Output Object to be mapped</Name>
                    <Info>
                      <DefaultValue>#x60B20010</DefaultValue>
                    </Info>
                  </SubItem>
                </Info>
                <Flags>
                  <Access>ro</Access>
                </Flags>
              </Object>
              <Object>
                <Index>#x1A00</Index>
                <Name>Inputs</Name>
                <Type>DT1A00</Type>
                <BitSize>336</BitSize>
                <Info>
                  <SubItem>
                    <Name>SubIndex 000</Name>
                    <Info>
                      <MinValue>00</MinValue>
                      <MaxValue>10</MaxValue>
                      <DefaultValue>#x07</DefaultValue>
                    </Info>
                  </SubItem>
                  <SubItem>
                    <Name>1st Input Object to be mapped</Name>
                    <Info>
                      <MinValue>#x00000000</MinValue>
                      <MaxValue>#xFFFFFFFF</MaxValue>
                      <DefaultValue>#x60410010</DefaultValue>
                    </Info>
                  </SubItem>
                  <SubItem>
                    <Name>2nd Input Object to be mapped</Name>
                    <Info>
                      <MinValue>#x00000000</MinValue>
                      <MaxValue>#xFFFFFFFF</MaxValue>
                      <DefaultValue>#x60640020</DefaultValue>
                    </Info>
                  </SubItem>
                  <SubItem>
                    <Name>3rd Input Object to be mapped</Name>
                    <Info>
                      <MinValue>#x00000000</MinValue>
                      <MaxValue>#xFFFFFFFF</MaxValue>
                      <DefaultValue>#x60B90010</DefaultValue>
                    </Info>
                  </SubItem>
                  <SubItem>
                    <Name>4th Input Object to be mapped</Name>
                    <Info>
                      <MinValue>#x00000000</MinValue>
                      <MaxValue>#xFFFFFFFF</MaxValue>
                      <DefaultValue>#x60BA0020</DefaultValue>
                    </Info>
                  </SubItem>
                  <SubItem>
                    <Name>5th Input Object to be mapped</Name>
                    <Info>
                      <MinValue>#x00000000</MinValue>
                      <MaxValue>#xFFFFFFFF</MaxValue>
                      <DefaultValue>#x60BC0020</DefaultValue>
                    </Info>
                  </SubItem>
                  <SubItem>
                    <Name>6th Input Object to be mapped</Name>
                    <Info>
                      <MinValue>#x00000000</MinValue>
                      <MaxValue>#xFFFFFFFF</MaxValue>
                      <DefaultValue>#x603F0010</DefaultValue>
                    </Info>
                  </SubItem>
                  <SubItem>
                    <Name>7th Input Object to be mapped</Name>
                    <Info>
                      <MinValue>#x00000000</MinValue>
                      <MaxValue>#xFFFFFFFF</MaxValue>
                      <DefaultValue>#x60FD0020</DefaultValue>
                    </Info>
                  </SubItem>
                  <SubItem>
                    <Name>8th Input Object to be mapped</Name>
                    <Info>
                      <MinValue>#x00000000</MinValue>
                      <MaxValue>#xFFFFFFFF</MaxValue>
                      <DefaultValue>#x00000000</DefaultValue>
                    </Info>
                  </SubItem>
                  <SubItem>
                    <Name>9th Input Object to be mapped</Name>
                    <Info>
                      <MinValue>#x00000000</MinValue>
                      <MaxValue>#xFFFFFFFF</MaxValue>
                      <DefaultValue>#x00000000</DefaultValue>
                    </Info>
                  </SubItem>
                  <SubItem>
                    <Name>10th Input Object to be mapped</Name>
                    <Info>
                      <MinValue>#x00000000</MinValue>
                      <MaxValue>#xFFFFFFFF</MaxValue>
                      <DefaultValue>#x00000000</DefaultValue>
                    </Info>
                  </SubItem>
                </Info>
                <Flags>
                  <Access>rw</Access>
                </Flags>
              </Object>
              <Object>
                <Index>#x1B01</Index>
                <Name>Inputs</Name>
                <Type>DT1B01</Type>
                <BitSize>336</BitSize>
                <Info>
                  <SubItem>
                    <Name>SubIndex 000</Name>
                    <Info>
                      <DefaultValue>#x09</DefaultValue>
                    </Info>
                  </SubItem>
                  <SubItem>
                    <Name>1st Input Object to be mapped</Name>
                    <Info>
                      <DefaultValue>#x603F0010</DefaultValue>
                    </Info>
                  </SubItem>
                  <SubItem>
                    <Name>2nd Input Object to be mapped</Name>
                    <Info>
                      <DefaultValue>#x60410010</DefaultValue>
                    </Info>
                  </SubItem>
                  <SubItem>
                    <Name>3rd Input Object to be mapped</Name>
                    <Info>
                      <DefaultValue>#x60640020</DefaultValue>
                    </Info>
                  </SubItem>
                  <SubItem>
                    <Name>4th Input Object to be mapped</Name>
                    <Info>
                      <DefaultValue>#x60770010</DefaultValue>
                    </Info>
                  </SubItem>
                  <SubItem>
                    <Name>5th Input Object to be mapped</Name>
                    <Info>
                      <DefaultValue>#x60F40020</DefaultValue>
                    </Info>
                  </SubItem>
                  <SubItem>
                    <Name>6th Input Object to be mapped</Name>
                    <Info>
                      <DefaultValue>#x60B90010</DefaultValue>
                    </Info>
                  </SubItem>
                  <SubItem>
                    <Name>7th Input Object to be mapped</Name>
                    <Info>
                      <DefaultValue>#x60BA0020</DefaultValue>
                    </Info>
                  </SubItem>
                  <SubItem>
                    <Name>8th Input Object to be mapped</Name>
                    <Info>
                      <DefaultValue>#x60BC0020</DefaultValue>
                    </Info>
                  </SubItem>
                  <SubItem>
                    <Name>9th Input Object to be mapped</Name>
                    <Info>
                      <DefaultValue>#x60FD0020</DefaultValue>
                    </Info>
                  </SubItem>
                </Info>
                <Flags>
                  <Access>ro</Access>
                </Flags>
              </Object>
              <Object>
                <Index>#x1B02</Index>
                <Name>Inputs</Name>
                <Type>DT1B01</Type>
                <BitSize>336</BitSize>
                <Info>
                  <SubItem>
                    <Name>SubIndex 000</Name>
                    <Info>
                      <DefaultValue>#x09</DefaultValue>
                    </Info>
                  </SubItem>
                  <SubItem>
                    <Name>1st Input Object to be mapped</Name>
                    <Info>
                      <DefaultValue>#x603F0010</DefaultValue>
                    </Info>
                  </SubItem>
                  <SubItem>
                    <Name>2nd Input Object to be mapped</Name>
                    <Info>
                      <DefaultValue>#x60410010</DefaultValue>
                    </Info>
                  </SubItem>
                  <SubItem>
                    <Name>3rd Input Object to be mapped</Name>
                    <Info>
                      <DefaultValue>#x60640020</DefaultValue>
                    </Info>
                  </SubItem>
                  <SubItem>
                    <Name>4th Input Object to be mapped</Name>
                    <Info>
                      <DefaultValue>#x60770010</DefaultValue>
                    </Info>
                  </SubItem>
                  <SubItem>
                    <Name>5th Input Object to be mapped</Name>
                    <Info>
                      <DefaultValue>#x60610008</DefaultValue>
                    </Info>
                  </SubItem>
                  <SubItem>
                    <Name>6th Input Object to be mapped</Name>
                    <Info>
                      <DefaultValue>#x60B90010</DefaultValue>
                    </Info>
                  </SubItem>
                  <SubItem>
                    <Name>7th Input Object to be mapped</Name>
                    <Info>
                      <DefaultValue>#x60BA0020</DefaultValue>
                    </Info>
                  </SubItem>
                  <SubItem>
                    <Name>8th Input Object to be mapped</Name>
                    <Info>
                      <DefaultValue>#x60BC0020</DefaultValue>
                    </Info>
                  </SubItem>
                  <SubItem>
                    <Name>9th Input Object to be mapped</Name>
                    <Info>
                      <DefaultValue>#x60FD0020</DefaultValue>
                    </Info>
                  </SubItem>
                </Info>
                <Flags>
                  <Access>ro</Access>
                </Flags>
              </Object>
              <Object>
                <Index>#x1B03</Index>
                <Name>Inputs</Name>
                <Type>DT1B03</Type>
                <BitSize>336</BitSize>
                <Info>
                  <SubItem>
                    <Name>SubIndex 000</Name>
                    <Info>
                      <DefaultValue>#x10</DefaultValue>
                    </Info>
                  </SubItem>
                  <SubItem>
                    <Name>1st Input Object to be mapped</Name>
                    <Info>
                      <DefaultValue>#x603F0010</DefaultValue>
                    </Info>
                  </SubItem>
                  <SubItem>
                    <Name>2nd Input Object to be mapped</Name>
                    <Info>
                      <DefaultValue>#x60410010</DefaultValue>
                    </Info>
                  </SubItem>
                  <SubItem>
                    <Name>3rd Input Object to be mapped</Name>
                    <Info>
                      <DefaultValue>#x60640020</DefaultValue>
                    </Info>
                  </SubItem>
                  <SubItem>
                    <Name>4th Input Object to be mapped</Name>
                    <Info>
                      <DefaultValue>#x60770010</DefaultValue>
                    </Info>
                  </SubItem>
                  <SubItem>
                    <Name>5th Input Object to be mapped</Name>
                    <Info>
                      <DefaultValue>#x60F40020</DefaultValue>
                    </Info>
                  </SubItem>
                  <SubItem>
                    <Name>6th Input Object to be mapped</Name>
                    <Info>
                      <DefaultValue>#x60610008</DefaultValue>
                    </Info>
                  </SubItem>
                  <SubItem>
                    <Name>7th Input Object to be mapped</Name>
                    <Info>
                      <DefaultValue>#x60B90010</DefaultValue>
                    </Info>
                  </SubItem>
                  <SubItem>
                    <Name>8th Input Object to be mapped</Name>
                    <Info>
                      <DefaultValue>#x60BA0020</DefaultValue>
                    </Info>
                  </SubItem>
                  <SubItem>
                    <Name>9th Input Object to be mapped</Name>
                    <Info>
                      <DefaultValue>#x60BC0020</DefaultValue>
                    </Info>
                  </SubItem>
                  <SubItem>
                    <Name>10th Input Object to be mapped</Name>
                    <Info>
                      <DefaultValue>#x60FD0020</DefaultValue>
                    </Info>
                  </SubItem>
                </Info>
                <Flags>
                  <Access>ro</Access>
                </Flags>
              </Object>
              <Object>
                <Index>#x1B04</Index>
                <Name>Inputs</Name>
                <Type>DT1B03</Type>
                <BitSize>336</BitSize>
                <Info>
                  <SubItem>
                    <Name>SubIndex 000</Name>
                    <Info>
                      <DefaultValue>#x10</DefaultValue>
                    </Info>
                  </SubItem>
                  <SubItem>
                    <Name>1st Input Object to be mapped</Name>
                    <Info>
                      <DefaultValue>#x603F0010</DefaultValue>
                    </Info>
                  </SubItem>
                  <SubItem>
                    <Name>2nd Input Object to be mapped</Name>
                    <Info>
                      <DefaultValue>#x60410010</DefaultValue>
                    </Info>
                  </SubItem>
                  <SubItem>
                    <Name>3rd Input Object to be mapped</Name>
                    <Info>
                      <DefaultValue>#x60640020</DefaultValue>
                    </Info>
                  </SubItem>
                  <SubItem>
                    <Name>4th Input Object to be mapped</Name>
                    <Info>
                      <DefaultValue>#x60770010</DefaultValue>
                    </Info>
                  </SubItem>
                  <SubItem>
                    <Name>5th Input Object to be mapped</Name>
                    <Info>
                      <DefaultValue>#x60610008</DefaultValue>
                    </Info>
                  </SubItem>
                  <SubItem>
                    <Name>6th Input Object to be mapped</Name>
                    <Info>
                      <DefaultValue>#x60B90010</DefaultValue>
                    </Info>
                  </SubItem>
                  <SubItem>
                    <Name>7th Input Object to be mapped</Name>
                    <Info>
                      <DefaultValue>#x60BA0020</DefaultValue>
                    </Info>
                  </SubItem>
                  <SubItem>
                    <Name>8th Input Object to be mapped</Name>
                    <Info>
                      <DefaultValue>#x60BC0020</DefaultValue>
                    </Info>
                  </SubItem>
                  <SubItem>
                    <Name>9th Input Object to be mapped</Name>
                    <Info>
                      <DefaultValue>#x60FD0020</DefaultValue>
                    </Info>
                  </SubItem>
                  <SubItem>
                    <Name>10th Input Object to be mapped</Name>
                    <Info>
                      <DefaultValue>#x606C0020</DefaultValue>
                    </Info>
                  </SubItem>
                </Info>
                <Flags>
                  <Access>ro</Access>
                </Flags>
              </Object>
              <Object>
                <Index>#x1c32</Index>
                <Name>SM output parameter</Name>
                <Type>DT1C32</Type>
                <BitSize>488</BitSize>
                <Info>
                  <SubItem>
                    <Name>SubIndex 000</Name>
                    <Info>
                      <DefaultData>20</DefaultData>
                    </Info>
                  </SubItem>
                  <SubItem>
                    <Name>Sync mode</Name>
                    <Info>
                      <DefaultData>0200</DefaultData>
                    </Info>
                  </SubItem>
                  <SubItem>
                    <Name>Cycle time</Name>
                    <Info>
                      <DefaultData>00000000</DefaultData>
                    </Info>
                  </SubItem>
                  <SubItem>
                    <Name>Sync modes supported</Name>
                    <Info>
                      <DefaultData>0004</DefaultData>
                    </Info>
                  </SubItem>
                  <SubItem>
                    <Name>Minimum cycle time</Name>
                    <Info>
                      <DefaultData>00000000</DefaultData>
                    </Info>
                  </SubItem>
                  <SubItem>
                    <Name>Calc and copy time</Name>
                    <Info>
                      <DefaultValue>#x0003d090</DefaultValue>
                    </Info>
                  </SubItem>
                  <SubItem>
                    <Name>Get Cycle Time</Name>
                    <Info>
                      <DefaultData>0000</DefaultData>
                    </Info>
                  </SubItem>
                  <SubItem>
                    <Name>Delay Time</Name>
                    <Info>
                      <DefaultData>00000000</DefaultData>
                    </Info>
                  </SubItem>
                  <SubItem>
                    <Name>Sync0 Cycle Time</Name>
                    <Info>
                      <DefaultData>00000000</DefaultData>
                    </Info>
                  </SubItem>
                  <SubItem>
                    <Name>SM-Event Missed</Name>
                    <Info>
                      <DefaultData>0000</DefaultData>
                    </Info>
                  </SubItem>
                  <SubItem>
                    <Name>Cycle Time Too Small</Name>
                    <Info>
                      <DefaultData>0000</DefaultData>
                    </Info>
                  </SubItem>
                  <SubItem>
                    <Name>Sync Error</Name>
                    <Info>
                      <DefaultData>00</DefaultData>
                    </Info>
                  </SubItem>
                </Info>
                <Flags>
                  <Access>ro</Access>
                  <Category>o</Category>
                </Flags>
              </Object>
              <Object>
                <Index>#x1c33</Index>
                <Name>SM input parameter</Name>
                <Type>DT1C33</Type>
                <BitSize>488</BitSize>
                <Info>
                  <SubItem>
                    <Name>SubIndex 000</Name>
                    <Info>
                      <DefaultData>20</DefaultData>
                    </Info>
                  </SubItem>
                  <SubItem>
                    <Name>Sync mode</Name>
                    <Info>
                      <DefaultValue>0002</DefaultValue>
                    </Info>
                  </SubItem>
                  <SubItem>
                    <Name>Cycle time</Name>
                    <Info>
                      <DefaultData>00000000</DefaultData>
                    </Info>
                  </SubItem>
                  <SubItem>
                    <Name>Sync modes supported</Name>
                    <Info>
                      <DefaultValue>4</DefaultValue>
                    </Info>
                  </SubItem>
                  <SubItem>
                    <Name>Minimum cycle time</Name>
                    <Info>
                      <DefaultData>00000000</DefaultData>
                    </Info>
                  </SubItem>
                  <SubItem>
                    <Name>Calc and copy time</Name>
                    <Info>
                      <DefaultData>00000000</DefaultData>
                    </Info>
                  </SubItem>
                  <SubItem>
                    <Name>Get Cycle Time</Name>
                    <Info>
                      <DefaultData>0000</DefaultData>
                    </Info>
                  </SubItem>
                  <SubItem>
                    <Name>Delay Time</Name>
                    <Info>
                      <DefaultData>00000000</DefaultData>
                    </Info>
                  </SubItem>
                  <SubItem>
                    <Name>Sync0 Cycle Time</Name>
                    <Info>
                      <DefaultData>00000000</DefaultData>
                    </Info>
                  </SubItem>
                  <SubItem>
                    <Name>SM-Event Missed</Name>
                    <Info>
                      <DefaultData>0000</DefaultData>
                    </Info>
                  </SubItem>
                  <SubItem>
                    <Name>Cycle Time Too Small</Name>
                    <Info>
                      <DefaultData>0000</DefaultData>
                    </Info>
                  </SubItem>
                  <SubItem>
                    <Name>Sync Error</Name>
                    <Info>
                      <DefaultData>00</DefaultData>
                    </Info>
                  </SubItem>
                </Info>
                <Flags>
                  <Access>ro</Access>
                  <Category>o</Category>
                </Flags>
              </Object>
              <Object>
                <Index>#x1c12</Index>
                <Name>RxPDO assign</Name>
                <Type>DT1C12</Type>
                <BitSize>32</BitSize>
                <Info>
                  <SubItem>
                    <Name>SubIndex 000</Name>
                    <Info>
                      <DefaultData>00</DefaultData>
                    </Info>
                  </SubItem>
                  <SubItem>
                    <Name>SubIndex 001</Name>
                    <Info>
                      <DefaultData>0000</DefaultData>
                    </Info>
                  </SubItem>
                </Info>
                <Flags>
                  <Access>ro</Access>
                </Flags>
              </Object>
              <Object>
                <Index>#x1c13</Index>
                <Name>TxPDO assign</Name>
                <Type>DT1C13</Type>
                <BitSize>32</BitSize>
                <Info>
                  <SubItem>
                    <Name>SubIndex 000</Name>
                    <Info>
                      <DefaultData>00</DefaultData>
                    </Info>
                  </SubItem>
                  <SubItem>
                    <Name>SubIndex 001</Name>
                    <Info>
                      <DefaultData>0000</DefaultData>
                    </Info>
                  </SubItem>
                </Info>
                <Flags>
                  <Access>ro</Access>
                </Flags>
              </Object>
              <Object>
                <Index>#x2000</Index>
                <Name LcId="1033">Servo Motor Parameters</Name>
                <Name LcId="2052">伺服电机参数</Name>
                <Type>DT2000</Type>
                <BitSize>128</BitSize>
                <Info>
                  <SubItem>
                    <Name>SubIndex 000</Name>
                    <Info>
                      <DefaultValue>6</DefaultValue>
                    </Info>
                  </SubItem>
                  <SubItem>
                    <Name>Motor SN</Name>
                    <Info>
                      <MinValue>0</MinValue>
                      <MaxValue>65535</MaxValue>
                      <DefaultValue>14101</DefaultValue>
                    </Info>
                  </SubItem>
                  <SubItem>
                    <Name>Customized firmware version</Name>
                    <Info>
                      <MinValue>0</MinValue>
                      <MaxValue>65535</MaxValue>
                      <DefaultValue>0</DefaultValue>
                    </Info>
                  </SubItem>
                  <SubItem>
                    <Name>Encoder Version</Name>
                    <Info>
                      <MinValue>0</MinValue>
                      <MaxValue>65535</MaxValue>
                      <DefaultValue>0</DefaultValue>
                    </Info>
                  </SubItem>
                  <SubItem>
                    <Name>Serial encoder motor SN</Name>
                    <Info>
                      <MinValue>0</MinValue>
                      <MaxValue>65535</MaxValue>
                      <DefaultValue>0</DefaultValue>
                    </Info>
                  </SubItem>
                </Info>
                <Flags>
                  <Access>ro</Access>
                </Flags>
              </Object>
              <Object>
                <Index>#x2001</Index>
                <Name LcId="1033">Servo Drive Parameters</Name>
                <Name LcId="2052">伺服驱动器参数</Name>
                <Type>DT2001</Type>
                <BitSize>672</BitSize>
                <Info>
                  <SubItem>
                    <Name>SubIndex 000</Name>
                    <Info>
                      <DefaultValue>41</DefaultValue>
                    </Info>
                  </SubItem>
                  <SubItem>
                    <Name>MCU firmware Version</Name>
                    <Info>
                      <MinValue>0</MinValue>
                      <MaxValue>65535</MaxValue>
                      <DefaultValue>0</DefaultValue>
                    </Info>
                  </SubItem>
                  <SubItem>
                    <Name>Fpga firmware Version</Name>
                    <Info>
                      <MinValue>0</MinValue>
                      <MaxValue>65535</MaxValue>
                      <DefaultValue>0</DefaultValue>
                    </Info>
                  </SubItem>
                  <SubItem>
                    <Name>Drive serial number</Name>
                    <Info>
                      <MinValue>0</MinValue>
                      <MaxValue>65535</MaxValue>
                      <DefaultValue>3</DefaultValue>
                    </Info>
                  </SubItem>
                  <SubItem>
                    <Name>Drive voltage class</Name>
                    <Info>
                      <MinValue>0</MinValue>
                      <MaxValue>65535</MaxValue>
                      <DefaultValue>220</DefaultValue>
                    </Info>
                  </SubItem>
                  <SubItem>
                    <Name>Drive rated power</Name>
                    <Info>
                      <MinValue>0</MinValue>
                      <MaxValue>1073741824</MaxValue>
                      <DefaultValue>400</DefaultValue>
                    </Info>
                  </SubItem>
                  <SubItem>
                    <Name>Drive maximum output power</Name>
                    <Info>
                      <MinValue>0</MinValue>
                      <MaxValue>1073741824</MaxValue>
                      <DefaultValue>400</DefaultValue>
                    </Info>
                  </SubItem>
                  <SubItem>
                    <Name>Drive rated output current</Name>
                    <Info>
                      <MinValue>0</MinValue>
                      <MaxValue>1073741824</MaxValue>
                      <DefaultValue>280</DefaultValue>
                    </Info>
                  </SubItem>
                  <SubItem>
                    <Name>Drive maximum output current</Name>
                    <Info>
                      <MinValue>0</MinValue>
                      <MaxValue>1073741824</MaxValue>
                      <DefaultValue>1010</DefaultValue>
                    </Info>
                  </SubItem>
                  <SubItem>
                    <Name>DC bus overvoltage protective point</Name>
                    <Info>
                      <MinValue>0</MinValue>
                      <MaxValue>2000</MaxValue>
                      <DefaultValue>420</DefaultValue>
                    </Info>
                  </SubItem>
                </Info>
                <Flags>
                  <Access>ro</Access>
                </Flags>
              </Object>
              <Object>
                <Index>#x2002</Index>
                <Name LcId="1033">Basic control</Name>
                <Name LcId="2052">基本控制参数</Name>
                <Type>DT2002</Type>
                <BitSize>688</BitSize>
                <Info>
                  <SubItem>
                    <Name>SubIndex 000</Name>
                    <Info>
                      <DefaultData>36</DefaultData>
                    </Info>
                  </SubItem>
                  <SubItem>
                    <Name>Control mode selection</Name>
                    <Info>
                      <MinValue>0</MinValue>
                      <MaxValue>9</MaxValue>
                      <DefaultValue>9</DefaultValue>
                    </Info>
                  </SubItem>
                  <SubItem>
                    <Name>Absolute system selection</Name>
                    <Info>
                      <MinValue>0</MinValue>
                      <MaxValue>4</MaxValue>
                      <DefaultValue>0</DefaultValue>
                    </Info>
                  </SubItem>
                  <SubItem>
                    <Name>Rotating direction</Name>
                    <Info>
                      <MinValue>0</MinValue>
                      <MaxValue>1</MaxValue>
                      <DefaultValue>0</DefaultValue>
                    </Info>
                  </SubItem>
		  <!-- Added by john@zultron.com from SV660N Advanced User Guide 20201020 -->
                  <SubItem>
                    <Name>Stop mode at S-ON OFF</Name>
                    <Info>
                      <MinValue>-3</MinValue>
                      <MaxValue>1</MaxValue>
                      <DefaultValue>0</DefaultValue>
                    </Info>
                  </SubItem>
		  <!-- Added by john@zultron.com from SV660N Advanced User Guide 20201020 -->
                  <SubItem>
                    <Name>Stop mode at No. 2 fault</Name>
                    <Info>
                      <MinValue>-5</MinValue>
                      <MaxValue>3</MaxValue>
                      <DefaultValue>2</DefaultValue>
                    </Info>
                  </SubItem>
                  <SubItem>
                    <Name>Stop mode at limit switch signal</Name>
                    <Info>
                      <MinValue>0</MinValue>
                      <MaxValue>7</MaxValue>
                      <DefaultValue>1</DefaultValue>
                    </Info>
                  </SubItem>
                  <SubItem>
                    <Name>Stop mode at NO.1 fault</Name>
                    <Info>
                      <MinValue>0</MinValue>
                      <MaxValue>2</MaxValue>
                      <DefaultValue>2</DefaultValue>
                    </Info>
                  </SubItem>
                  <SubItem>
                    <Name>Delay from brake output on to command received</Name>
                    <Info>
                      <MinValue>0</MinValue>
                      <MaxValue>500</MaxValue>
                      <DefaultValue>250</DefaultValue>
                    </Info>
                  </SubItem>
                  <SubItem>
                    <Name>Delay from brake output off to motor de-energized</Name>
                    <Info>
                      <MinValue>50</MinValue>
                      <MaxValue>1000</MaxValue>
                      <DefaultValue>150</DefaultValue>
                    </Info>
                  </SubItem>
                  <SubItem>
                    <Name>Motor speed threshold at brake output off in rotating state</Name>
                    <Info>
                      <MinValue>20</MinValue>
                      <MaxValue>3000</MaxValue>
                      <DefaultValue>30</DefaultValue>
                    </Info>
                  </SubItem>
                  <SubItem>
                    <Name>Delay from servo off to brake output off in the rotating state</Name>
                    <Info>
                      <MinValue>1</MinValue>
                      <MaxValue>1000</MaxValue>
                      <DefaultValue>500</DefaultValue>
                    </Info>
                  </SubItem>
                  <SubItem>
                    <Name>Motor speed threshold in holding state</Name>
                    <Info>
                      <MinValue>1</MinValue>
                      <MaxValue>6000</MaxValue>
                      <DefaultValue>10</DefaultValue>
                    </Info>
                  </SubItem>
                  <SubItem>
                    <Name>LED warning display selection</Name>
                    <Info>
                      <MinValue>0</MinValue>
                      <MaxValue>1</MaxValue>
                      <DefaultValue>0</DefaultValue>
                    </Info>
                  </SubItem>
                  <SubItem>
                    <Name>Delay time after dynamic brake relay on</Name>
                    <Info>
                      <MinValue>30</MinValue>
                      <MaxValue>30000</MaxValue>
                      <DefaultValue>30</DefaultValue>
                    </Info>
                  </SubItem>
                  <SubItem>
                    <Name>Allowed minimum braking resistance</Name>
                    <Info>
                      <MinValue>1</MinValue>
                      <MaxValue>1000</MaxValue>
                      <DefaultValue>40</DefaultValue>
                    </Info>
                  </SubItem>
                  <SubItem>
                    <Name>Power of built-in  braking resistor</Name>
                    <Info>
                      <MinValue>0</MinValue>
                      <MaxValue>65535</MaxValue>
                      <DefaultValue>0</DefaultValue>
                    </Info>
                  </SubItem>
                  <SubItem>
                    <Name>Resistance of built-in braking resistor</Name>
                    <Info>
                      <MinValue>0</MinValue>
                      <MaxValue>65535</MaxValue>
                      <DefaultValue>0</DefaultValue>
                    </Info>
                  </SubItem>
                  <SubItem>
                    <Name>Resistor heat dissipation coefficient</Name>
                    <Info>
                      <MinValue>10</MinValue>
                      <MaxValue>100</MaxValue>
                      <DefaultValue>30</DefaultValue>
                    </Info>
                  </SubItem>
                  <SubItem>
                    <Name>braking resistor type</Name>
                    <Info>
                      <MinValue>1</MinValue>
                      <MaxValue>3</MaxValue>
                      <DefaultValue>3</DefaultValue>
                    </Info>
                  </SubItem>
                  <SubItem>
                    <Name>Power of external dynamic resistor</Name>
                    <Info>
                      <MinValue>1</MinValue>
                      <MaxValue>65535</MaxValue>
                      <DefaultValue>40</DefaultValue>
                    </Info>
                  </SubItem>
                  <SubItem>
                    <Name>Resistance of external braking resistor</Name>
                    <Info>
                      <MinValue>15</MinValue>
                      <MaxValue>1000</MaxValue>
                      <DefaultValue>50</DefaultValue>
                    </Info>
                  </SubItem>
                  <SubItem>
                    <Name>User password</Name>
                    <Info>
                      <MinValue>0</MinValue>
                      <MaxValue>65535</MaxValue>
                      <DefaultValue>0</DefaultValue>
                    </Info>
                  </SubItem>
                  <SubItem>
                    <Name>Parameter initialization</Name>
                    <Info>
                      <MinValue>0</MinValue>
                      <MaxValue>2</MaxValue>
                      <DefaultValue>0</DefaultValue>
                    </Info>
                  </SubItem>
                  <SubItem>
                    <Name>Default keypad display</Name>
                    <Info>
                      <MinValue>0</MinValue>
                      <MaxValue>99</MaxValue>
                      <DefaultValue>50</DefaultValue>
                    </Info>
                  </SubItem>
                  <SubItem>
                    <Name>Panel data refresh rate</Name>
                    <Info>
                      <MinValue>0</MinValue>
                      <MaxValue>20</MaxValue>
                      <DefaultValue>0</DefaultValue>
                    </Info>
                  </SubItem>
                  <SubItem>
                    <Name>OEM password</Name>
                    <Info>
                      <MinValue>0</MinValue>
                      <MaxValue>65535</MaxValue>
                      <DefaultValue>0</DefaultValue>
                    </Info>
                  </SubItem>
                </Info>
                <Flags>
                  <Access>ro</Access>
                </Flags>
              </Object>
              <Object>
                <Index>#x2003</Index>
                <Name LcId="1033">Input Terminal Parameters</Name>
                <Name LcId="2052">端子输入参数</Name>
                <Type>DT2003</Type>
                <BitSize>1056</BitSize>
                <Info>
                  <SubItem>
                    <Name>SubIndex 000</Name>
                    <Info>
                      <DefaultData>65</DefaultData>
                    </Info>
                  </SubItem>
                  <SubItem>
                    <Name>DI1 function selection</Name>
                    <Info>
                      <MinValue>0</MinValue>
                      <MaxValue>40</MaxValue>
                      <DefaultValue>14</DefaultValue>
                    </Info>
                  </SubItem>
                  <SubItem>
                    <Name>DI1 logic selection</Name>
                    <Info>
                      <MinValue>0</MinValue>
                      <MaxValue>1</MaxValue>
                      <DefaultValue>0</DefaultValue>
                    </Info>
                  </SubItem>
                  <SubItem>
                    <Name>DI2 function selection</Name>
                    <Info>
                      <MinValue>0</MinValue>
                      <MaxValue>40</MaxValue>
                      <DefaultValue>15</DefaultValue>
                    </Info>
                  </SubItem>
                  <SubItem>
                    <Name>DI2 logic selection</Name>
                    <Info>
                      <MinValue>0</MinValue>
                      <MaxValue>1</MaxValue>
                      <DefaultValue>0</DefaultValue>
                    </Info>
                  </SubItem>
                  <SubItem>
                    <Name>DI3 function selection</Name>
                    <Info>
                      <MinValue>0</MinValue>
                      <MaxValue>40</MaxValue>
                      <DefaultValue>0</DefaultValue>
                    </Info>
                  </SubItem>
                  <SubItem>
                    <Name>DI3 logic selection</Name>
                    <Info>
                      <MinValue>0</MinValue>
                      <MaxValue>1</MaxValue>
                      <DefaultValue>0</DefaultValue>
                    </Info>
                  </SubItem>
                  <SubItem>
                    <Name>DI4 function selection</Name>
                    <Info>
                      <MinValue>0</MinValue>
                      <MaxValue>40</MaxValue>
                      <DefaultValue>38</DefaultValue>
                    </Info>
                  </SubItem>
                  <SubItem>
                    <Name>DI4 logic selection</Name>
                    <Info>
                      <MinValue>0</MinValue>
                      <MaxValue>1</MaxValue>
                      <DefaultValue>0</DefaultValue>
                    </Info>
                  </SubItem>
                  <SubItem>
                    <Name>DI5 function selection</Name>
                    <Info>
                      <MinValue>0</MinValue>
                      <MaxValue>40</MaxValue>
                      <DefaultValue>39</DefaultValue>
                    </Info>
                  </SubItem>
                  <SubItem>
                    <Name>DI5 logic selection</Name>
                    <Info>
                      <MinValue>0</MinValue>
                      <MaxValue>1</MaxValue>
                      <DefaultValue>0</DefaultValue>
                    </Info>
                  </SubItem>
                  <SubItem>
                    <Name>DI1 filtertime constant</Name>
                    <Info>
                      <MinValue>0</MinValue>
                      <MaxValue>50000</MaxValue>
                      <DefaultValue>50</DefaultValue>
                    </Info>
                  </SubItem>
                  <SubItem>
                    <Name>DI2 filtertime constant</Name>
                    <Info>
                      <MinValue>0</MinValue>
                      <MaxValue>50000</MaxValue>
                      <DefaultValue>50</DefaultValue>
                    </Info>
                  </SubItem>
                  <SubItem>
                    <Name>DI3 filtertime constant</Name>
                    <Info>
                      <MinValue>0</MinValue>
                      <MaxValue>50000</MaxValue>
                      <DefaultValue>50</DefaultValue>
                    </Info>
                  </SubItem>
                  <SubItem>
                    <Name>DI4 filtertime constant</Name>
                    <Info>
                      <MinValue>0</MinValue>
                      <MaxValue>50000</MaxValue>
                      <DefaultValue>50</DefaultValue>
                    </Info>
                  </SubItem>
                  <SubItem>
                    <Name>DI5 filtertime constant</Name>
                    <Info>
                      <MinValue>0</MinValue>
                      <MaxValue>50000</MaxValue>
                      <DefaultValue>50</DefaultValue>
                    </Info>
                  </SubItem>
                </Info>
                <Flags>
                  <Access>ro</Access>
                </Flags>
              </Object>
              <Object>
                <Index>#x2004</Index>
                <Name LcId="1033">Output terminal Parameters</Name>
                <Name LcId="2052">端子输出参数</Name>
                <Type>DT2004</Type>
                <BitSize>112</BitSize>
                <Info>
                  <SubItem>
                    <Name>SubIndex 000</Name>
                    <Info>
                      <DefaultValue>6</DefaultValue>
                    </Info>
                  </SubItem>
                  <SubItem>
                    <Name>DO1 Function Selection</Name>
                    <Info>
                      <MinValue>0</MinValue>
                      <MaxValue>32</MaxValue>
                      <DefaultValue>1</DefaultValue>
                    </Info>
                  </SubItem>
                  <SubItem>
                    <Name>DO1 Logic Level Selection</Name>
                    <Info>
                      <MinValue>0</MinValue>
                      <MaxValue>1</MaxValue>
                      <DefaultValue>0</DefaultValue>
                    </Info>
                  </SubItem>
                  <SubItem>
                    <Name>DO2 function selection</Name>
                    <Info>
                      <MinValue>0</MinValue>
                      <MaxValue>32</MaxValue>
                      <DefaultValue>11</DefaultValue>
                    </Info>
                  </SubItem>
                  <SubItem>
                    <Name>DO2 Logic Level Selection</Name>
                    <Info>
                      <MinValue>0</MinValue>
                      <MaxValue>1</MaxValue>
                      <DefaultValue>0</DefaultValue>
                    </Info>
                  </SubItem>
                  <SubItem>
                    <Name>DO3 Function Selection</Name>
                    <Info>
                      <MinValue>0</MinValue>
                      <MaxValue>32</MaxValue>
                      <DefaultValue>9</DefaultValue>
                    </Info>
                  </SubItem>
                  <SubItem>
                    <Name>DO3 Logic Level Selection</Name>
                    <Info>
                      <MinValue>0</MinValue>
                      <MaxValue>1</MaxValue>
                      <DefaultValue>0</DefaultValue>
                    </Info>
                  </SubItem>
<<<<<<< HEAD
=======
		  <!-- Added by john@zultron.com from SV660N Advanced User Guide 20201020 -->
>>>>>>> ad8f4293
                  <SubItem>
                    <Name>EtherCAT forced DO output logic in non-OP status</Name>
                    <Info>
                      <MinValue>0</MinValue>
                      <MaxValue>7</MaxValue>
                      <DefaultValue>1</DefaultValue>
                    </Info>
                </SubItem>
                </Info>
                <Flags>
                  <Access>ro</Access>
                </Flags>
              </Object>
              <Object>
                <Index>#x2005</Index>
                <Name LcId="1033">Position Control Parameters</Name>
                <Name LcId="2052">位置控制参数组</Name>
                <Type>DT2005</Type>
                <BitSize>912</BitSize>
                <Info>
                  <SubItem>
                    <Name>SubIndex 000</Name>
                    <Info>
                      <DefaultValue>55</DefaultValue>
                    </Info>
                  </SubItem>
                  <SubItem>
                    <Name>Time constant of first-order low-pass filter</Name>
                    <Info>
                      <MinValue>0</MinValue>
                      <MaxValue>65535</MaxValue>
                      <DefaultValue>0</DefaultValue>
                    </Info>
                  </SubItem>
                  <SubItem>
                    <Name>Time constant of moving average  filter 1</Name>
                    <Info>
                      <MinValue>0</MinValue>
                      <MaxValue>10000</MaxValue>
                      <DefaultValue>0</DefaultValue>
                    </Info>
                  </SubItem>
                  <SubItem>
                    <Name>Time constant of moving average  filter 2</Name>
                    <Info>
                      <MinValue>0</MinValue>
                      <MaxValue>1280</MaxValue>
                      <DefaultValue>0</DefaultValue>
                    </Info>
                  </SubItem>
		  <!-- Added by john@zultron.com from SV660N Advanced User Guide 20201020 -->
                  <SubItem>
                    <Name>Numerator of electronic gear ratio</Name>
                    <Info>
                      <MinValue>0</MinValue>
                      <MaxValue>4294967295</MaxValue>
                      <DefaultValue>1</DefaultValue>
                    </Info>
                  </SubItem>
		  <!-- Added by john@zultron.com from SV660N Advanced User Guide 20201020 -->
                  <SubItem>
                    <Name>Denominator of electronic gear ratio</Name>
                    <Info>
                      <MinValue>0</MinValue>
                      <MaxValue>4294967295</MaxValue>
                      <DefaultValue>1</DefaultValue>
                    </Info>
                  </SubItem>
                  <SubItem>
                    <Name>Speed feedforward control selection</Name>
                    <Info>
                      <MinValue>0</MinValue>
                      <MaxValue>3</MaxValue>
                      <DefaultValue>1</DefaultValue>
                    </Info>
                  </SubItem>
                  <SubItem>
                    <Name>Local home mode</Name>
                    <Info>
                      <MinValue>0</MinValue>
                      <MaxValue>8</MaxValue>
                      <DefaultValue>0</DefaultValue>
                    </Info>
                  </SubItem>
                  <SubItem>
                    <Name>Time of home searching</Name>
                    <Info>
                      <MinValue>0</MinValue>
                      <MaxValue>65535</MaxValue>
                      <DefaultValue>50000</DefaultValue>
                    </Info>
                  </SubItem>
                  <SubItem>
                    <Name>Local home position offset</Name>
                    <Info>
                      <MinValue>-1073741824</MinValue>
                      <MaxValue>1073741824</MaxValue>
                      <DefaultValue>0</DefaultValue>
                    </Info>
                  </SubItem>
                  <SubItem>
                    <Name>Absolute position offset of absolute encode(Low)</Name>
                    <Info>
                      <MinValue>0</MinValue>
                      <MaxValue>4294967295</MaxValue>
                      <DefaultValue>0</DefaultValue>
                    </Info>
                  </SubItem>
                  <SubItem>
                    <Name>Absolute position offset of absolute encode(High)</Name>
                    <Info>
                      <MinValue>-2147483648</MinValue>
                      <MaxValue>2147483647</MaxValue>
                      <DefaultValue>0</DefaultValue>
                    </Info>
                  </SubItem>
                  <SubItem>
                    <Name>Mechanical Gear ratio numerator of absolute encode mode 2</Name>
                    <Info>
                      <MinValue>0</MinValue>
                      <MaxValue>65535</MaxValue>
                      <DefaultValue>1</DefaultValue>
                    </Info>
                  </SubItem>
                  <SubItem>
                    <Name>Mechanical Gear ratio denominator of absolute encode mode 2</Name>
                    <Info>
                      <MinValue>0</MinValue>
                      <MaxValue>65535</MaxValue>
                      <DefaultValue>1</DefaultValue>
                    </Info>
                  </SubItem>
                  <SubItem>
                    <Name>Max value of mechanical absolute position(inc) of absolute encode mode 2(Low)</Name>
                    <Info>
                      <MinValue>0</MinValue>
                      <MaxValue>4294967295</MaxValue>
                      <DefaultValue>0</DefaultValue>
                    </Info>
                  </SubItem>
                  <SubItem>
                    <Name>Max value of mechanical absolute position(inc) of absolute encode mode 2(High)</Name>
                    <Info>
                      <MinValue>0</MinValue>
                      <MaxValue>4294967295</MaxValue>
                      <DefaultValue>0</DefaultValue>
                    </Info>
                  </SubItem>
                </Info>
                <Flags>
                  <Access>ro</Access>
                </Flags>
              </Object>
              <Object>
                <Index>#x2006</Index>
                <Name LcId="1033">Speed control</Name>
                <Name LcId="2052">速度控制</Name>
                <Type>DT2006</Type>
                <BitSize>480</BitSize>
                <Info>
                  <SubItem>
                    <Name>SubIndex 000</Name>
                    <Info>
                      <DefaultValue>16</DefaultValue>
                    </Info>
                  </SubItem>
                  <SubItem>
                    <Name>Keypad setting value of speed reference</Name>
                    <Info>
                      <MinValue>-6000</MinValue>
                      <MaxValue>6000</MaxValue>
                      <DefaultValue>200</DefaultValue>
                    </Info>
                  </SubItem>
                  <SubItem>
                    <Name>Acceleration ramp time constant of speed reference</Name>
                    <Info>
                      <MinValue>0</MinValue>
                      <MaxValue>65535</MaxValue>
                      <DefaultValue>0</DefaultValue>
                    </Info>
                  </SubItem>
                  <SubItem>
                    <Name>Deceleration ramp time constant of speed reference</Name>
                    <Info>
                      <MinValue>0</MinValue>
                      <MaxValue>65535</MaxValue>
                      <DefaultValue>0</DefaultValue>
                    </Info>
                  </SubItem>
                  <SubItem>
                    <Name>Positive speed limit</Name>
                    <Info>
                      <MinValue>0</MinValue>
                      <MaxValue>6000</MaxValue>
                      <DefaultValue>6000</DefaultValue>
                    </Info>
                  </SubItem>
                  <SubItem>
                    <Name>Reverse speed limit</Name>
                    <Info>
                      <MinValue>0</MinValue>
                      <MaxValue>6000</MaxValue>
                      <DefaultValue>6000</DefaultValue>
                    </Info>
                  </SubItem>
                  <SubItem>
                    <Name>Quick decelaration coefficient</Name>
                    <Info>
                      <MinValue>0</MinValue>
                      <MaxValue>2</MaxValue>
                      <DefaultValue>0</DefaultValue>
                    </Info>
                  </SubItem>
                  <SubItem>
                    <Name>Torque feedforward selection</Name>
                    <Info>
                      <MinValue>0</MinValue>
                      <MaxValue>2</MaxValue>
                      <DefaultValue>1</DefaultValue>
                    </Info>
                  </SubItem>
                  <SubItem>
                    <Name>Acceleration/Deceleration ramp time constant of jog speed reference</Name>
                    <Info>
                      <MinValue>0</MinValue>
                      <MaxValue>65535</MaxValue>
                      <DefaultValue>10</DefaultValue>
                    </Info>
                  </SubItem>
                  <SubItem>
                    <Name>Speed feedforward filter time constant</Name>
                    <Info>
                      <MinValue>0</MinValue>
                      <MaxValue>2000</MaxValue>
                      <DefaultValue>0</DefaultValue>
                    </Info>
                  </SubItem>
                  <SubItem>
                    <Name>Speed threshold of motor rotation signal</Name>
                    <Info>
                      <MinValue>0</MinValue>
                      <MaxValue>1000</MaxValue>
                      <DefaultValue>20</DefaultValue>
                    </Info>
                  </SubItem>
                  <SubItem>
                    <Name>Cogging Torque Compensation Enable</Name>
                    <Info>
                      <MinValue>0</MinValue>
                      <MaxValue>1</MaxValue>
                      <DefaultValue>1</DefaultValue>
                    </Info>
                  </SubItem>
                </Info>
                <Flags>
                  <Access>ro</Access>
                </Flags>
              </Object>
              <Object>
                <Index>#x2007</Index>
                <Name LcId="1033">Torque control</Name>
                <Name LcId="2052">转矩控制参数</Name>
                <Type>DT2007</Type>
                <BitSize>640</BitSize>
                <Info>
                  <SubItem>
                    <Name>SubIndex 000</Name>
                    <Info>
                      <DefaultValue>40</DefaultValue>
                    </Info>
                  </SubItem>
                  <SubItem>
                    <Name>Keypad setting value of torque reference</Name>
                    <Info>
                      <MinValue>-4000</MinValue>
                      <MaxValue>4000</MaxValue>
                      <DefaultValue>0</DefaultValue>
                    </Info>
                  </SubItem>
                  <SubItem>
                    <Name>Torque reference filter time 1</Name>
                    <Info>
                      <MinValue>0</MinValue>
                      <MaxValue>3000</MaxValue>
                      <DefaultValue>79</DefaultValue>
                    </Info>
                  </SubItem>
                  <SubItem>
                    <Name>Torque reference filter time 2</Name>
                    <Info>
                      <MinValue>0</MinValue>
                      <MaxValue>3000</MaxValue>
                      <DefaultValue>79</DefaultValue>
                    </Info>
                  </SubItem>
                  <SubItem>
                    <Name>Internal forward torque limit</Name>
                    <Info>
                      <MinValue>0</MinValue>
                      <MaxValue>4000</MaxValue>
                      <DefaultValue>3500</DefaultValue>
                    </Info>
                  </SubItem>
                  <SubItem>
                    <Name>Internal reverse torque limit</Name>
                    <Info>
                      <MinValue>0</MinValue>
                      <MaxValue>4000</MaxValue>
                      <DefaultValue>3500</DefaultValue>
                    </Info>
                  </SubItem>
                  <SubItem>
                    <Name>Emergency stop torque</Name>
                    <Info>
                      <MinValue>0</MinValue>
                      <MaxValue>4000</MaxValue>
                      <DefaultValue>1000</DefaultValue>
                    </Info>
                  </SubItem>
                  <SubItem>
                    <Name>Forward speed limit/Speed limit 1 in local torque control</Name>
                    <Info>
                      <MinValue>0</MinValue>
                      <MaxValue>6000</MaxValue>
                      <DefaultValue>3000</DefaultValue>
                    </Info>
                  </SubItem>
                  <SubItem>
                    <Name>Reverse speed limit/Speed limit 2 in local torque control</Name>
                    <Info>
                      <MinValue>0</MinValue>
                      <MaxValue>6000</MaxValue>
                      <DefaultValue>3000</DefaultValue>
                    </Info>
                  </SubItem>
                  <SubItem>
                    <Name>Base value for torque reached</Name>
                    <Info>
                      <MinValue>0</MinValue>
                      <MaxValue>4000</MaxValue>
                      <DefaultValue>0</DefaultValue>
                    </Info>
                  </SubItem>
                  <SubItem>
                    <Name>Threshold of torque reached valid</Name>
                    <Info>
                      <MinValue>0</MinValue>
                      <MaxValue>4000</MaxValue>
                      <DefaultValue>200</DefaultValue>
                    </Info>
                  </SubItem>
                  <SubItem>
                    <Name>Threshold of torque reached invalid</Name>
                    <Info>
                      <MinValue>0</MinValue>
                      <MaxValue>4000</MaxValue>
                      <DefaultValue>100</DefaultValue>
                    </Info>
                  </SubItem>
                  <SubItem>
                    <Name>Depth of field-weakening</Name>
                    <Info>
                      <MinValue>60</MinValue>
                      <MaxValue>115</MaxValue>
                      <DefaultValue>115</DefaultValue>
                    </Info>
                  </SubItem>
                  <SubItem>
                    <Name>Maximum field-weakening current </Name>
                    <Info>
                      <MinValue>1</MinValue>
                      <MaxValue>100</MaxValue>
                      <DefaultValue>100</DefaultValue>
                    </Info>
                  </SubItem>
                  <SubItem>
                    <Name>Field-weakening enable</Name>
                    <Info>
                      <MinValue>0</MinValue>
                      <MaxValue>1</MaxValue>
                      <DefaultValue>0</DefaultValue>
                    </Info>
                  </SubItem>
                  <SubItem>
                    <Name>Field-weakening gain</Name>
                    <Info>
                      <MinValue>0</MinValue>
                      <MaxValue>2000</MaxValue>
                      <DefaultValue>30</DefaultValue>
                    </Info>
                  </SubItem>
                  <SubItem>
                    <Name>Field-weakening point speed</Name>
                    <Info>
                      <MinValue>0</MinValue>
                      <MaxValue>65535</MaxValue>
                      <DefaultValue>0</DefaultValue>
                    </Info>
                  </SubItem>
                  <SubItem>
                    <Name>The second-stage torque reference filter time</Name>
                    <Info>
                      <MinValue>0</MinValue>
                      <MaxValue>1000</MaxValue>
                      <DefaultValue>0</DefaultValue>
                    </Info>
                  </SubItem>
                  <SubItem>
                    <Name>Torque reference filter type select</Name>
                    <Info>
                      <MinValue>0</MinValue>
                      <MaxValue>1</MaxValue>
                      <DefaultValue>0</DefaultValue>
                    </Info>
                  </SubItem>
                  <SubItem>
                    <Name>Biquad low pass filter damping</Name>
                    <Info>
                      <MinValue>0</MinValue>
                      <MaxValue>50</MaxValue>
                      <DefaultValue>16</DefaultValue>
                    </Info>
                  </SubItem>
                </Info>
                <Flags>
                  <Access>ro</Access>
                </Flags>
              </Object>
              <Object>
                <Index>#x2008</Index>
                <Name LcId="1033">Gain Parameters</Name>
                <Name LcId="2052">增益参数</Name>
                <Type>DT2008</Type>
                <BitSize>1056</BitSize>
                <Info>
                  <SubItem>
                    <Name>SubIndex 000</Name>
                    <Info>
                      <DefaultValue>65</DefaultValue>
                    </Info>
                  </SubItem>
                  <SubItem>
                    <Name>Speed-loop Gain</Name>
                    <Info>
                      <MinValue>1</MinValue>
                      <MaxValue>20000</MaxValue>
                      <DefaultValue>400</DefaultValue>
                    </Info>
                  </SubItem>
                  <SubItem>
                    <Name>Speed-loop integral time constant</Name>
                    <Info>
                      <MinValue>15</MinValue>
                      <MaxValue>51200</MaxValue>
                      <DefaultValue>1989</DefaultValue>
                    </Info>
                  </SubItem>
                  <SubItem>
                    <Name>Position-loop Gain</Name>
                    <Info>
                      <MinValue>1</MinValue>
                      <MaxValue>20000</MaxValue>
                      <DefaultValue>640</DefaultValue>
                    </Info>
                  </SubItem>
                  <SubItem>
                    <Name>The second speed loop gain</Name>
                    <Info>
                      <MinValue>1</MinValue>
                      <MaxValue>20000</MaxValue>
                      <DefaultValue>750</DefaultValue>
                    </Info>
                  </SubItem>
                  <SubItem>
                    <Name>The second speed loop integral time constant</Name>
                    <Info>
                      <MinValue>15</MinValue>
                      <MaxValue>51200</MaxValue>
                      <DefaultValue>1061</DefaultValue>
                    </Info>
                  </SubItem>
                  <SubItem>
                    <Name>The second position loop gain</Name>
                    <Info>
                      <MinValue>1</MinValue>
                      <MaxValue>20000</MaxValue>
                      <DefaultValue>1200</DefaultValue>
                    </Info>
                  </SubItem>
                  <SubItem>
                    <Name>Second gain mode setting</Name>
                    <Info>
                      <MinValue>0</MinValue>
                      <MaxValue>1</MaxValue>
                      <DefaultValue>1</DefaultValue>
                    </Info>
                  </SubItem>
                  <SubItem>
                    <Name>Gain switchover condition</Name>
                    <Info>
                      <MinValue>0</MinValue>
                      <MaxValue>10</MaxValue>
                      <DefaultValue>0</DefaultValue>
                    </Info>
                  </SubItem>
                  <SubItem>
                    <Name>Gain switchover delay</Name>
                    <Info>
                      <MinValue>0</MinValue>
                      <MaxValue>10000</MaxValue>
                      <DefaultValue>50</DefaultValue>
                    </Info>
                  </SubItem>
                  <SubItem>
                    <Name>Gain switchover level</Name>
                    <Info>
                      <MinValue>0</MinValue>
                      <MaxValue>20000</MaxValue>
                      <DefaultValue>50</DefaultValue>
                    </Info>
                  </SubItem>
                  <SubItem>
                    <Name>Gain switchover hysteresis</Name>
                    <Info>
                      <MinValue>0</MinValue>
                      <MaxValue>20000</MaxValue>
                      <DefaultValue>30</DefaultValue>
                    </Info>
                  </SubItem>
                  <SubItem>
                    <Name>Position gain switchover time</Name>
                    <Info>
                      <MinValue>0</MinValue>
                      <MaxValue>10000</MaxValue>
                      <DefaultValue>30</DefaultValue>
                    </Info>
                  </SubItem>
                  <SubItem>
                    <Name>Average value of load inertia ratio</Name>
                    <Info>
                      <MinValue>0</MinValue>
                      <MaxValue>12000</MaxValue>
                      <DefaultValue>100</DefaultValue>
                    </Info>
                  </SubItem>
                  <SubItem>
                    <Name>Zero-Phase delay time</Name>
                    <Info>
                      <MinValue>0</MinValue>
                      <MaxValue>40</MaxValue>
                      <DefaultValue>0</DefaultValue>
                    </Info>
                  </SubItem>
                  <SubItem>
                    <Name>Speed feedforward filter time constant</Name>
                    <Info>
                      <MinValue>0</MinValue>
                      <MaxValue>6400</MaxValue>
                      <DefaultValue>50</DefaultValue>
                    </Info>
                  </SubItem>
                  <SubItem>
                    <Name>Speed feedforward gain</Name>
                    <Info>
                      <MinValue>0</MinValue>
                      <MaxValue>1000</MaxValue>
                      <DefaultValue>0</DefaultValue>
                    </Info>
                  </SubItem>
                  <SubItem>
                    <Name>Torque feedforward filter time constant</Name>
                    <Info>
                      <MinValue>0</MinValue>
                      <MaxValue>6400</MaxValue>
                      <DefaultValue>50</DefaultValue>
                    </Info>
                  </SubItem>
                  <SubItem>
                    <Name>Torque feedforward gain</Name>
                    <Info>
                      <MinValue>0</MinValue>
                      <MaxValue>3000</MaxValue>
                      <DefaultValue>0</DefaultValue>
                    </Info>
                  </SubItem>
                  <SubItem>
                    <Name>Speed feedback filter</Name>
                    <Info>
                      <MinValue>0</MinValue>
                      <MaxValue>4</MaxValue>
                      <DefaultValue>0</DefaultValue>
                    </Info>
                  </SubItem>
                  <SubItem>
                    <Name>Cut-off frequency of speed feedback low-pass filter</Name>
                    <Info>
                      <MinValue>100</MinValue>
                      <MaxValue>8000</MaxValue>
                      <DefaultValue>8000</DefaultValue>
                    </Info>
                  </SubItem>
                  <SubItem>
                    <Name>Pseudo-differential forward feedback control  coefficient</Name>
                    <Info>
                      <MinValue>0</MinValue>
                      <MaxValue>2000</MaxValue>
                      <DefaultValue>1000</DefaultValue>
                    </Info>
                  </SubItem>
                  <SubItem>
                    <Name>Cut-off frequency of speed observer</Name>
                    <Info>
                      <MinValue>50</MinValue>
                      <MaxValue>600</MaxValue>
                      <DefaultValue>170</DefaultValue>
                    </Info>
                  </SubItem>
                  <SubItem>
                    <Name>Modified inertia coefficient of speed observer</Name>
                    <Info>
                      <MinValue>1</MinValue>
                      <MaxValue>1600</MaxValue>
                      <DefaultValue>100</DefaultValue>
                    </Info>
                  </SubItem>
                  <SubItem>
                    <Name>Filter time of speed observer</Name>
                    <Info>
                      <MinValue>0</MinValue>
                      <MaxValue>1000</MaxValue>
                      <DefaultValue>80</DefaultValue>
                    </Info>
                  </SubItem>
                  <SubItem>
                    <Name>Cut-off frequency of torque disturbance observer</Name>
                    <Info>
                      <MinValue>10</MinValue>
                      <MaxValue>4000</MaxValue>
                      <DefaultValue>600</DefaultValue>
                    </Info>
                  </SubItem>
                  <SubItem>
                    <Name>Compensation gain of torque disturbance observer</Name>
                    <Info>
                      <MinValue>0</MinValue>
                      <MaxValue>100</MaxValue>
                      <DefaultValue>0</DefaultValue>
                    </Info>
                  </SubItem>
                  <SubItem>
                    <Name>Modified inertia coefficient of torque disturbance observer</Name>
                    <Info>
                      <MinValue>1</MinValue>
                      <MaxValue>1600</MaxValue>
                      <DefaultValue>100</DefaultValue>
                    </Info>
                  </SubItem>
                  <SubItem>
                    <Name>Speed observer enable</Name>
                    <Info>
                      <MinValue>0</MinValue>
                      <MaxValue>1</MaxValue>
                      <DefaultValue>0</DefaultValue>
                    </Info>
                  </SubItem>
                  <SubItem>
                    <Name>Module control enable</Name>
                    <Info>
                      <MinValue>0</MinValue>
                      <MaxValue>1</MaxValue>
                      <DefaultValue>0</DefaultValue>
                    </Info>
                  </SubItem>
                  <SubItem>
                    <Name>Module control gain</Name>
                    <Info>
                      <MinValue>1</MinValue>
                      <MaxValue>20000</MaxValue>
                      <DefaultValue>400</DefaultValue>
                    </Info>
                  </SubItem>
                  <SubItem>
                    <Name>Module feedforward value</Name>
                    <Info>
                      <MinValue>0</MinValue>
                      <MaxValue>1024</MaxValue>
                      <DefaultValue>950</DefaultValue>
                    </Info>
                  </SubItem>
                  <SubItem>
                    <Name>3rd medium and low-frequency vibration suppression frequency </Name>
                    <Info>
                      <MinValue>0</MinValue>
                      <MaxValue>3000</MaxValue>
                      <DefaultValue>0</DefaultValue>
                    </Info>
                  </SubItem>
                  <SubItem>
                    <Name>3rd compensation gain of medium and low-frequency vibration suppression frequency</Name>
                    <Info>
                      <MinValue>0</MinValue>
                      <MaxValue>200</MaxValue>
                      <DefaultValue>0</DefaultValue>
                    </Info>
                  </SubItem>
                  <SubItem>
                    <Name>3rd phase modulation of medium and low-frequency vibration suppression frequency</Name>
                    <Info>
                      <MinValue>0</MinValue>
                      <MaxValue>600</MaxValue>
                      <DefaultValue>100</DefaultValue>
                    </Info>
                  </SubItem>
                  <SubItem>
                    <Name>4th medium and low-frequency vibration suppression frequency</Name>
                    <Info>
                      <MinValue>0</MinValue>
                      <MaxValue>3000</MaxValue>
                      <DefaultValue>0</DefaultValue>
                    </Info>
                  </SubItem>
                  <SubItem>
                    <Name>4th compensation gain of medium and low-frequency vibration suppression frequency</Name>
                    <Info>
                      <MinValue>0</MinValue>
                      <MaxValue>200</MaxValue>
                      <DefaultValue>0</DefaultValue>
                    </Info>
                  </SubItem>
                  <SubItem>
                    <Name>4th phase modulation of medium and low-frequency vibration suppression frequency</Name>
                    <Info>
                      <MinValue>0</MinValue>
                      <MaxValue>600</MaxValue>
                      <DefaultValue>100</DefaultValue>
                    </Info>
                  </SubItem>
                  <SubItem>
                    <Name>Time constant of position loop integration</Name>
                    <Info>
                      <MinValue>15</MinValue>
                      <MaxValue>51200</MaxValue>
                      <DefaultValue>51200</DefaultValue>
                    </Info>
                  </SubItem>
                  <SubItem>
                    <Name>2nd time constant of position loop integration</Name>
                    <Info>
                      <MinValue>15</MinValue>
                      <MaxValue>51200</MaxValue>
                      <DefaultValue>51200</DefaultValue>
                    </Info>
                  </SubItem>
                  <SubItem>
                    <Name>Speed observation feedback source selection</Name>
                    <Info>
                      <MinValue>0</MinValue>
                      <MaxValue>1</MaxValue>
                      <DefaultValue>0</DefaultValue>
                    </Info>
                  </SubItem>
                </Info>
                <Flags>
                  <Access>ro</Access>
                </Flags>
              </Object>
              <Object>
                <Index>#x2009</Index>
                <Name LcId="1033">Auto-adjusting Parameters</Name>
                <Name LcId="2052">自整定参数</Name>
                <Type>DT2009</Type>
                <BitSize>848</BitSize>
                <Info>
                  <SubItem>
                    <Name>SubIndex 000</Name>
                    <Info>
                      <DefaultData>60</DefaultData>
                    </Info>
                  </SubItem>
                  <SubItem>
                    <Name>Auto-adjusting mode</Name>
                    <Info>
                      <MinValue>0</MinValue>
                      <MaxValue>7</MaxValue>
                      <DefaultValue>4</DefaultValue>
                    </Info>
                  </SubItem>
                  <SubItem>
                    <Name>Rigidity level selection</Name>
                    <Info>
                      <MinValue>0</MinValue>
                      <MaxValue>41</MaxValue>
                      <DefaultValue>15</DefaultValue>
                    </Info>
                  </SubItem>
                  <SubItem>
                    <Name>Working mode of self-adaptive notch</Name>
                    <Info>
                      <MinValue>0</MinValue>
                      <MaxValue>4</MaxValue>
                      <DefaultValue>0</DefaultValue>
                    </Info>
                  </SubItem>
                  <SubItem>
                    <Name>Online inertia auto-tuning mode</Name>
                    <Info>
                      <MinValue>0</MinValue>
                      <MaxValue>3</MaxValue>
                      <DefaultValue>0</DefaultValue>
                    </Info>
                  </SubItem>
                  <SubItem>
                    <Name>Offline inertia auto-tuning mode</Name>
                    <Info>
                      <MinValue>0</MinValue>
                      <MaxValue>1</MaxValue>
                      <DefaultValue>1</DefaultValue>
                    </Info>
                  </SubItem>
                  <SubItem>
                    <Name>Maximum speed for inertia autotuning</Name>
                    <Info>
                      <MinValue>100</MinValue>
                      <MaxValue>1000</MaxValue>
                      <DefaultValue>500</DefaultValue>
                    </Info>
                  </SubItem>
                  <SubItem>
                    <Name>Acceleration/Deceleration time for inertia autotuning</Name>
                    <Info>
                      <MinValue>20</MinValue>
                      <MaxValue>800</MaxValue>
                      <DefaultValue>125</DefaultValue>
                    </Info>
                  </SubItem>
                  <SubItem>
                    <Name>Interval after an inertia autotuning</Name>
                    <Info>
                      <MinValue>50</MinValue>
                      <MaxValue>10000</MaxValue>
                      <DefaultValue>800</DefaultValue>
                    </Info>
                  </SubItem>
                  <SubItem>
                    <Name>Motor revolutions for an inertia auto-tuning</Name>
                    <Info>
                      <MinValue>0</MinValue>
                      <MaxValue>10000</MaxValue>
                      <DefaultValue>100</DefaultValue>
                    </Info>
                  </SubItem>
                  <SubItem>
                    <Name>Vibration threshold setting</Name>
                    <Info>
                      <MinValue>0</MinValue>
                      <MaxValue>1000</MaxValue>
                      <DefaultValue>50</DefaultValue>
                    </Info>
                  </SubItem>
                  <SubItem>
                    <Name>1st notch frequency</Name>
                    <Info>
                      <MinValue>50</MinValue>
                      <MaxValue>8000</MaxValue>
                      <DefaultValue>8000</DefaultValue>
                    </Info>
                  </SubItem>
                  <SubItem>
                    <Name>1st notch width level</Name>
                    <Info>
                      <MinValue>0</MinValue>
                      <MaxValue>20</MaxValue>
                      <DefaultValue>2</DefaultValue>
                    </Info>
                  </SubItem>
                  <SubItem>
                    <Name>1st notch attenuation level</Name>
                    <Info>
                      <MinValue>0</MinValue>
                      <MaxValue>99</MaxValue>
                      <DefaultValue>0</DefaultValue>
                    </Info>
                  </SubItem>
                  <SubItem>
                    <Name>2nd notch frequency</Name>
                    <Info>
                      <MinValue>50</MinValue>
                      <MaxValue>8000</MaxValue>
                      <DefaultValue>8000</DefaultValue>
                    </Info>
                  </SubItem>
                  <SubItem>
                    <Name>2nd notch width level</Name>
                    <Info>
                      <MinValue>0</MinValue>
                      <MaxValue>20</MaxValue>
                      <DefaultValue>2</DefaultValue>
                    </Info>
                  </SubItem>
                  <SubItem>
                    <Name>2nd notch attenuation level</Name>
                    <Info>
                      <MinValue>0</MinValue>
                      <MaxValue>99</MaxValue>
                      <DefaultValue>0</DefaultValue>
                    </Info>
                  </SubItem>
                  <SubItem>
                    <Name>3rd notch frequency</Name>
                    <Info>
                      <MinValue>50</MinValue>
                      <MaxValue>8000</MaxValue>
                      <DefaultValue>8000</DefaultValue>
                    </Info>
                  </SubItem>
                  <SubItem>
                    <Name>3rd notch width level</Name>
                    <Info>
                      <MinValue>0</MinValue>
                      <MaxValue>20</MaxValue>
                      <DefaultValue>2</DefaultValue>
                    </Info>
                  </SubItem>
                  <SubItem>
                    <Name>3rd notch attenuation level</Name>
                    <Info>
                      <MinValue>0</MinValue>
                      <MaxValue>99</MaxValue>
                      <DefaultValue>0</DefaultValue>
                    </Info>
                  </SubItem>
                  <SubItem>
                    <Name>4th notch frequency</Name>
                    <Info>
                      <MinValue>50</MinValue>
                      <MaxValue>8000</MaxValue>
                      <DefaultValue>8000</DefaultValue>
                    </Info>
                  </SubItem>
                  <SubItem>
                    <Name>4th notch width level</Name>
                    <Info>
                      <MinValue>0</MinValue>
                      <MaxValue>20</MaxValue>
                      <DefaultValue>2</DefaultValue>
                    </Info>
                  </SubItem>
                  <SubItem>
                    <Name>4th notch attenuation level</Name>
                    <Info>
                      <MinValue>0</MinValue>
                      <MaxValue>99</MaxValue>
                      <DefaultValue>0</DefaultValue>
                    </Info>
                  </SubItem>
                  <SubItem>
                    <Name>Obtained resonance frequency</Name>
                    <Info>
                      <MinValue>0</MinValue>
                      <MaxValue>5000</MaxValue>
                      <DefaultValue>0</DefaultValue>
                    </Info>
                  </SubItem>
                  <SubItem>
                    <Name>1st anti-resonance point frequency</Name>
                    <Info>
                      <MinValue>0</MinValue>
                      <MaxValue>5000</MaxValue>
                      <DefaultValue>0</DefaultValue>
                    </Info>
                  </SubItem>
                  <SubItem>
                    <Name>2nd anti-resonance point frequency</Name>
                    <Info>
                      <MinValue>0</MinValue>
                      <MaxValue>5000</MaxValue>
                      <DefaultValue>0</DefaultValue>
                    </Info>
                  </SubItem>
                  <SubItem>
                    <Name>Gravity compensation value</Name>
                    <Info>
                      <MinValue>0</MinValue>
                      <MaxValue>1000</MaxValue>
                      <DefaultValue>0</DefaultValue>
                    </Info>
                  </SubItem>
                  <SubItem>
                    <Name>Forward friction compensation</Name>
                    <Info>
                      <MinValue>0</MinValue>
                      <MaxValue>1000</MaxValue>
                      <DefaultValue>0</DefaultValue>
                    </Info>
                  </SubItem>
                  <SubItem>
                    <Name>Reverse friction compensation</Name>
                    <Info>
                      <MinValue>-1000</MinValue>
                      <MaxValue>0</MaxValue>
                      <DefaultValue>0</DefaultValue>
                    </Info>
                  </SubItem>
                  <SubItem>
                    <Name>Friction compensation speed</Name>
                    <Info>
                      <MinValue>0</MinValue>
                      <MaxValue>200</MaxValue>
                      <DefaultValue>20</DefaultValue>
                    </Info>
                  </SubItem>
                  <SubItem>
                    <Name>Friction compensation speed selection</Name>
                    <Info>
                      <MinValue>0</MinValue>
                      <MaxValue>19</MaxValue>
                      <DefaultValue>0</DefaultValue>
                    </Info>
                  </SubItem>
                  <SubItem>
                    <Name>Vibration monitor time</Name>
                    <Info>
                      <MinValue>0</MinValue>
                      <MaxValue>65535</MaxValue>
                      <DefaultValue>300</DefaultValue>
                    </Info>
                  </SubItem>
                  <SubItem>
                    <Name>1st terminal low-frequency vibration suppression frequency</Name>
                    <Info>
                      <MinValue>10</MinValue>
                      <MaxValue>1000</MaxValue>
                      <DefaultValue>1000</DefaultValue>
                    </Info>
                  </SubItem>
                  <SubItem>
                    <Name>1st filter order of low-frequency vibration suppression frequency</Name>
                    <Info>
                      <MinValue>0</MinValue>
                      <MaxValue>3</MaxValue>
                      <DefaultValue>2</DefaultValue>
                    </Info>
                  </SubItem>
                  <SubItem>
                    <Name>5th notch frequency</Name>
                    <Info>
                      <MinValue>50</MinValue>
                      <MaxValue>8000</MaxValue>
                      <DefaultValue>8000</DefaultValue>
                    </Info>
                  </SubItem>
                  <SubItem>
                    <Name>5th notch width level</Name>
                    <Info>
                      <MinValue>0</MinValue>
                      <MaxValue>20</MaxValue>
                      <DefaultValue>2</DefaultValue>
                    </Info>
                  </SubItem>
                  <SubItem>
                    <Name>5th notch attenuation level</Name>
                    <Info>
                      <MinValue>0</MinValue>
                      <MaxValue>99</MaxValue>
                      <DefaultValue>0</DefaultValue>
                    </Info>
                  </SubItem>
                  <SubItem>
                    <Name>2nd terminal low-frequency vibration suppression frequency</Name>
                    <Info>
                      <MinValue>0</MinValue>
                      <MaxValue>2000</MaxValue>
                      <DefaultValue>0</DefaultValue>
                    </Info>
                  </SubItem>
                  <SubItem>
                    <Name>2nd damping frequency ratio of low-frequency vibration suppression frequency</Name>
                    <Info>
                      <MinValue>1</MinValue>
                      <MaxValue>1000</MaxValue>
                      <DefaultValue>100</DefaultValue>
                    </Info>
                  </SubItem>
                  <SubItem>
                    <Name>2nd damping coefficient of low-frequency vibration suppression frequency</Name>
                    <Info>
                      <MinValue>0</MinValue>
                      <MaxValue>200</MaxValue>
                      <DefaultValue>100</DefaultValue>
                    </Info>
                  </SubItem>
                  <SubItem>
                    <Name>3rd terminal low-frequency vibration suppression frequency</Name>
                    <Info>
                      <MinValue>0</MinValue>
                      <MaxValue>2000</MaxValue>
                      <DefaultValue>0</DefaultValue>
                    </Info>
                  </SubItem>
                  <SubItem>
                    <Name>3rd damping frequency ratio of low-frequency vibration suppression frequency</Name>
                    <Info>
                      <MinValue>1</MinValue>
                      <MaxValue>1000</MaxValue>
                      <DefaultValue>100</DefaultValue>
                    </Info>
                  </SubItem>
                  <SubItem>
                    <Name>3rd damping coefficient of low-frequency vibration suppression frequency</Name>
                    <Info>
                      <MinValue>0</MinValue>
                      <MaxValue>200</MaxValue>
                      <DefaultValue>100</DefaultValue>
                    </Info>
                  </SubItem>
                </Info>
                <Flags>
                  <Access>ro</Access>
                </Flags>
              </Object>
              <Object>
                <Index>#x200A</Index>
                <Name LcId="1033">Error and Protection Parameter</Name>
                <Name LcId="2052">故障与保护参数</Name>
                <Type>DT200A</Type>
                <BitSize>1232</BitSize>
                <Info>
                  <SubItem>
                    <Name>SubIndex 000</Name>
                    <Info>
                      <DefaultValue>60</DefaultValue>
                    </Info>
                  </SubItem>
                  <SubItem>
                    <Name>Power inputphase loss protection disable</Name>
                    <Info>
                      <MinValue>0</MinValue>
                      <MaxValue>1</MaxValue>
                      <DefaultValue>0</DefaultValue>
                    </Info>
                  </SubItem>
                  <SubItem>
                    <Name>Absolute position limit set</Name>
                    <Info>
                      <MinValue>0</MinValue>
                      <MaxValue>2</MaxValue>
                      <DefaultValue>0</DefaultValue>
                    </Info>
                  </SubItem>
                  <SubItem>
                    <Name>Motor overload protection gain</Name>
                    <Info>
                      <MinValue>50</MinValue>
                      <MaxValue>300</MaxValue>
                      <DefaultValue>100</DefaultValue>
                    </Info>
                  </SubItem>
                  <SubItem>
                    <Name>Overspeed threshold</Name>
                    <Info>
                      <MinValue>0</MinValue>
                      <MaxValue>20000</MaxValue>
                      <DefaultValue>0</DefaultValue>
                    </Info>
                  </SubItem>
                  <SubItem>
                    <Name>Local following error window</Name>
                    <Info>
                      <MinValue>0</MinValue>
                      <MaxValue>4294967295</MaxValue>
                      <DefaultValue>27486951</DefaultValue>
                    </Info>
                  </SubItem>
                  <SubItem>
                    <Name>Runaway protection enable</Name>
                    <Info>
                      <MinValue>0</MinValue>
                      <MaxValue>1</MaxValue>
                      <DefaultValue>1</DefaultValue>
                    </Info>
                  </SubItem>
                  <SubItem>
                    <Name>Over Temperature value of IPM</Name>
                    <Info>
                      <MinValue>0</MinValue>
                      <MaxValue>175</MaxValue>
                      <DefaultValue>135</DefaultValue>
                    </Info>
                  </SubItem>
                  <SubItem>
                    <Name>Touch Probe 1 filter time constant</Name>
                    <Info>
                      <MinValue>0</MinValue>
                      <MaxValue>630</MaxValue>
                      <DefaultValue>200</DefaultValue>
                    </Info>
                  </SubItem>
                  <SubItem>
                    <Name>Touch Probe 2 filter time constant</Name>
                    <Info>
                      <MinValue>0</MinValue>
                      <MaxValue>630</MaxValue>
                      <DefaultValue>200</DefaultValue>
                    </Info>
                  </SubItem>
                  <SubItem>
                    <Name>STO Display Function Selection</Name>
                    <Info>
                      <MinValue>0</MinValue>
                      <MaxValue>1</MaxValue>
                      <DefaultValue>0</DefaultValue>
                    </Info>
                  </SubItem>
                  <SubItem>
                    <Name>Filter time constant of TZ signal</Name>
                    <Info>
                      <MinValue>0</MinValue>
                      <MaxValue>31</MaxValue>
                      <DefaultValue>15</DefaultValue>
                    </Info>
                  </SubItem>
                  <SubItem>
                    <Name>Filter time of speed feedback display</Name>
                    <Info>
                      <MinValue>0</MinValue>
                      <MaxValue>5000</MaxValue>
                      <DefaultValue>50</DefaultValue>
                    </Info>
                  </SubItem>
                  <SubItem>
                    <Name>Motor overload shielding</Name>
                    <Info>
                      <MinValue>0</MinValue>
                      <MaxValue>1</MaxValue>
                      <DefaultValue>0</DefaultValue>
                    </Info>
                  </SubItem>
                  <SubItem>
                    <Name>Speed DO Filter time constant</Name>
                    <Info>
                      <MinValue>0</MinValue>
                      <MaxValue>5000</MaxValue>
                      <DefaultValue>50</DefaultValue>
                    </Info>
                  </SubItem>
                  <SubItem>
                    <Name>Overheat protection time duration for locked rotor</Name>
                    <Info>
                      <MinValue>10</MinValue>
                      <MaxValue>65535</MaxValue>
                      <DefaultValue>200</DefaultValue>
                    </Info>
                  </SubItem>
                  <SubItem>
                    <Name>Overheat protection for locked rotor enable</Name>
                    <Info>
                      <MinValue>0</MinValue>
                      <MaxValue>1</MaxValue>
                      <DefaultValue>1</DefaultValue>
                    </Info>
                  </SubItem>
                  <SubItem>
                    <Name>Absolute Encode multi-turns error forbidden</Name>
                    <Info>
                      <MinValue>0</MinValue>
                      <MaxValue>1</MaxValue>
                      <DefaultValue>0</DefaultValue>
                    </Info>
                  </SubItem>
                  <SubItem>
                    <Name>OEM parameter</Name>
                    <Info>
                      <MinValue>0</MinValue>
                      <MaxValue>3</MaxValue>
                      <DefaultValue>0</DefaultValue>
                    </Info>
                  </SubItem>
                  <SubItem>
                    <Name>Over Travel Compensation</Name>
                    <Info>
                      <MinValue>0</MinValue>
                      <MaxValue>1</MaxValue>
                      <DefaultValue>0</DefaultValue>
                    </Info>
                  </SubItem>
                  <SubItem>
                    <Name>Over Temperature value of discharge tube</Name>
                    <Info>
                      <MinValue>0</MinValue>
                      <MaxValue>175</MaxValue>
                      <DefaultValue>115</DefaultValue>
                    </Info>
                  </SubItem>
                  <SubItem>
                    <Name>Encoder communiction error threshold</Name>
                    <Info>
                      <MinValue>0</MinValue>
                      <MaxValue>31</MaxValue>
                      <DefaultValue>3</DefaultValue>
                    </Info>
                  </SubItem>
                  <SubItem>
                    <Name>Phase lack threshold</Name>
                    <Info>
                      <MinValue>3</MinValue>
                      <MaxValue>65535</MaxValue>
                      <DefaultValue>20</DefaultValue>
                    </Info>
                  </SubItem>
                  <SubItem>
                    <Name>Over Temperature value of Encoder</Name>
                    <Info>
                      <MinValue>0</MinValue>
                      <MaxValue>175</MaxValue>
                      <DefaultValue>0</DefaultValue>
                    </Info>
                  </SubItem>
                  <SubItem>
                    <Name>Runaway current threshold</Name>
                    <Info>
                      <MinValue>1</MinValue>
                      <MaxValue>4000</MaxValue>
                      <DefaultValue>2000</DefaultValue>
                    </Info>
                  </SubItem>
                  <SubItem>
                    <Name>Fault reset delay time</Name>
                    <Info>
                      <MinValue>1</MinValue>
                      <MaxValue>60000</MaxValue>
                      <DefaultValue>10000</DefaultValue>
                    </Info>
                  </SubItem>
                  <SubItem>
                    <Name>Runaway speed threshold</Name>
                    <Info>
                      <MinValue>1</MinValue>
                      <MaxValue>1000</MaxValue>
                      <DefaultValue>50</DefaultValue>
                    </Info>
                  </SubItem>
                  <SubItem>
                    <Name>Runaway speed filter time constant</Name>
                    <Info>
                      <MinValue>1</MinValue>
                      <MaxValue>1000</MaxValue>
                      <DefaultValue>20</DefaultValue>
                    </Info>
                  </SubItem>
                  <SubItem>
                    <Name>Runaway protection time window</Name>
                    <Info>
                      <MinValue>10</MinValue>
                      <MaxValue>1000</MaxValue>
                      <DefaultValue>30</DefaultValue>
                    </Info>
                  </SubItem>
                  <SubItem>
                    <Name>The 2nd over speed threshold</Name>
                    <Info>
                      <MinValue>0</MinValue>
                      <MaxValue>20000</MaxValue>
                      <DefaultValue>0</DefaultValue>
                    </Info>
                  </SubItem>
                  <SubItem>
                    <Name>Motor over load monitor switch</Name>
                    <Info>
                      <MinValue>0</MinValue>
                      <MaxValue>65535</MaxValue>
                      <DefaultValue>10000</DefaultValue>
                    </Info>
                  </SubItem>
                  <SubItem>
                    <Name>Maximum ramp stop time</Name>
                    <Info>
                      <MinValue>0</MinValue>
                      <MaxValue>65535</MaxValue>
                      <DefaultValue>10000</DefaultValue>
                    </Info>
                  </SubItem>
                  <SubItem>
                    <Name>STO Disconnect filter time</Name>
                    <Info>
                      <MinValue>0</MinValue>
                      <MaxValue>5</MaxValue>
                      <DefaultValue>5</DefaultValue>
                    </Info>
                  </SubItem>
                  <SubItem>
                    <Name>STO Mismatch filter time</Name>
                    <Info>
                      <MinValue>0</MinValue>
                      <MaxValue>10</MaxValue>
                      <DefaultValue>10</DefaultValue>
                    </Info>
                  </SubItem>
                  <SubItem>
                    <Name>STO Servo off filter time</Name>
                    <Info>
                      <MinValue>0</MinValue>
                      <MaxValue>25</MaxValue>
                      <DefaultValue>20</DefaultValue>
                    </Info>
                  </SubItem>
                </Info>
                <Flags>
                  <Access>ro</Access>
                </Flags>
              </Object>
              <Object>
                <Index>#x200B</Index>
                <Name LcId="1033">Display Parameters</Name>
                <Name LcId="2052">显示参数</Name>
                <Type>DT200B</Type>
                <BitSize>1488</BitSize>
                <Info>
                  <SubItem>
                    <Name>Number of Entries</Name>
                    <Info>
                      <DefaultValue>92</DefaultValue>
                    </Info>
                  </SubItem>
                  <SubItem>
                    <Name>Actual motor rotational speed</Name>
                    <Info>
                      <DefaultValue>0</DefaultValue>
                    </Info>
                  </SubItem>
                  <SubItem>
                    <Name>Speed reference</Name>
                    <Info>
                      <DefaultValue>0</DefaultValue>
                    </Info>
                  </SubItem>
                  <SubItem>
                    <Name>Internal torque reference</Name>
                    <Info>
                      <DefaultValue>0</DefaultValue>
                    </Info>
                  </SubItem>
                  <SubItem>
                    <Name>Monitored DI states</Name>
                    <Info>
                      <DefaultValue>0</DefaultValue>
                    </Info>
                  </SubItem>
                  <SubItem>
                    <Name>Monitored DO states</Name>
                    <Info>
                      <DefaultValue>0</DefaultValue>
                    </Info>
                  </SubItem>
                  <SubItem>
                    <Name>Absolute position counter</Name>
                    <Info>
                      <DefaultValue>0</DefaultValue>
                    </Info>
                  </SubItem>
                  <SubItem>
                    <Name>Mechanical angle</Name>
                    <Info>
                      <DefaultValue>0</DefaultValue>
                    </Info>
                  </SubItem>
                  <SubItem>
                    <Name>Electrical angle</Name>
                    <Info>
                      <DefaultValue>0</DefaultValue>
                    </Info>
                  </SubItem>
                  <SubItem>
                    <Name>Average load rate</Name>
                    <Info>
                      <DefaultValue>0</DefaultValue>
                    </Info>
                  </SubItem>
                  <SubItem>
                    <Name>Encoder position deviation counter</Name>
                    <Info>
                      <DefaultValue>0</DefaultValue>
                    </Info>
                  </SubItem>
                  <SubItem>
                    <Name>Feedback pulse counter</Name>
                    <Info>
                      <DefaultValue>0</DefaultValue>
                    </Info>
                  </SubItem>
                  <SubItem>
                    <Name>Total power-on time</Name>
                    <Info>
                      <DefaultValue>0</DefaultValue>
                    </Info>
                  </SubItem>
                  <SubItem>
                    <Name>Phase current valid value</Name>
                    <Info>
                      <DefaultValue>0</DefaultValue>
                    </Info>
                  </SubItem>
                  <SubItem>
                    <Name>Bus voltage</Name>
                    <Info>
                      <DefaultValue>0</DefaultValue>
                    </Info>
                  </SubItem>
                  <SubItem>
                    <Name>Module temperature</Name>
                    <Info>
                      <DefaultValue>0</DefaultValue>
                    </Info>
                  </SubItem>
                  <SubItem>
                    <Name>Absolute encoder fault info. from FPGA</Name>
                    <Info>
                      <DefaultValue>0</DefaultValue>
                    </Info>
                  </SubItem>
                  <SubItem>
                    <Name>Axis state from FPGA</Name>
                    <Info>
                      <DefaultValue>0</DefaultValue>
                    </Info>
                  </SubItem>
                  <SubItem>
                    <Name>Axis fault info. from FPGA</Name>
                    <Info>
                      <DefaultValue>0</DefaultValue>
                    </Info>
                  </SubItem>
                  <SubItem>
                    <Name>Encoder internal fault info.</Name>
                    <Info>
                      <DefaultValue>0</DefaultValue>
                    </Info>
                  </SubItem>
                  <SubItem>
                    <Name>Displayed fault record</Name>
                    <Info>
                      <MinValue>0</MinValue>
                      <MaxValue>9</MaxValue>
                      <DefaultValue>0</DefaultValue>
                    </Info>
                  </SubItem>
                  <SubItem>
                    <Name>Fault code</Name>
                    <Info>
                      <DefaultValue>0</DefaultValue>
                    </Info>
                  </SubItem>
                  <SubItem>
                    <Name>Time stamp upon displayed fault</Name>
                    <Info>
                      <DefaultValue>0</DefaultValue>
                    </Info>
                  </SubItem>
                  <SubItem>
                    <Name>Current rotational speed upon displayed fault</Name>
                    <Info>
                      <DefaultValue>0</DefaultValue>
                    </Info>
                  </SubItem>
                  <SubItem>
                    <Name>Current U upon displayed fault</Name>
                    <Info>
                      <DefaultValue>0</DefaultValue>
                    </Info>
                  </SubItem>
                  <SubItem>
                    <Name>Current V upon displayed fault</Name>
                    <Info>
                      <DefaultValue>0</DefaultValue>
                    </Info>
                  </SubItem>
                  <SubItem>
                    <Name>Bus voltage upon displayed fault</Name>
                    <Info>
                      <DefaultValue>0</DefaultValue>
                    </Info>
                  </SubItem>
                  <SubItem>
                    <Name>Input terminal state upon displayed fault</Name>
                    <Info>
                      <DefaultValue>0</DefaultValue>
                    </Info>
                  </SubItem>
                  <SubItem>
                    <Name>Output terminal state upon displayed fault</Name>
                    <Info>
                      <DefaultValue>0</DefaultValue>
                    </Info>
                  </SubItem>
                  <SubItem>
                    <Name>Inner error code</Name>
                    <Info>
                      <DefaultValue>0</DefaultValue>
                    </Info>
                  </SubItem>
                  <SubItem>
                    <Name>Fault message of absolute encode from Fpga upon displayed</Name>
                    <Info>
                      <DefaultValue>0</DefaultValue>
                    </Info>
                  </SubItem>
                  <SubItem>
                    <Name>System state from Fpga upon displayed fault</Name>
                    <Info>
                      <DefaultValue>0</DefaultValue>
                    </Info>
                  </SubItem>
                  <SubItem>
                    <Name>System fault message from Fpga upon displayed fault</Name>
                    <Info>
                      <DefaultValue>0</DefaultValue>
                    </Info>
                  </SubItem>
                  <SubItem>
                    <Name>Encode state 1 upon displayed fault</Name>
                    <Info>
                      <DefaultValue>0</DefaultValue>
                    </Info>
                  </SubItem>
                  <SubItem>
                    <Name>Inner error code upon displayed fault</Name>
                    <Info>
                      <DefaultValue>0</DefaultValue>
                    </Info>
                  </SubItem>
                  <SubItem>
                    <Name>Fpga overtime state upon displayed fault</Name>
                    <Info>
                      <DefaultValue>0</DefaultValue>
                    </Info>
                  </SubItem>
                  <SubItem>
                    <Name>Reference position deviation</Name>
                    <Info>
                      <DefaultValue>0</DefaultValue>
                    </Info>
                  </SubItem>
                  <SubItem>
                    <Name>Actual motor rotational speed(0.1rpm)</Name>
                    <Info>
                      <DefaultValue>0</DefaultValue>
                    </Info>
                  </SubItem>
                  <SubItem>
                    <Name>Control bus voltage</Name>
                    <Info>
                      <DefaultValue>0</DefaultValue>
                    </Info>
                  </SubItem>
                  <SubItem>
                    <Name>Mechanical absolute position inc(Low)</Name>
                    <Info>
                      <DefaultValue>0</DefaultValue>
                    </Info>
                  </SubItem>
                  <SubItem>
                    <Name>Mechanical absolute position inc(High)</Name>
                    <Info>
                      <DefaultValue>0</DefaultValue>
                    </Info>
                  </SubItem>
                  <SubItem>
                    <Name>Not ready reason</Name>
                    <Info>
                      <DefaultValue>0</DefaultValue>
                    </Info>
                  </SubItem>
                  <SubItem>
                    <Name>Encoder temperature</Name>
                    <Info>
                      <DefaultValue>0</DefaultValue>
                    </Info>
                  </SubItem>
                  <SubItem>
                    <Name>Discharge load rate</Name>
                    <Info>
                      <DefaultValue>0</DefaultValue>
                    </Info>
                  </SubItem>
                  <SubItem>
                    <Name>Fpga over time state</Name>
                    <Info>
                      <DefaultValue>0</DefaultValue>
                    </Info>
                  </SubItem>
                  <SubItem>
                    <Name>Number of turns of absolute encode</Name>
                    <Info>
                      <DefaultValue>0</DefaultValue>
                    </Info>
                  </SubItem>
                  <SubItem>
                    <Name>Single feedback postion of absolute encode</Name>
                    <Info>
                      <DefaultValue>0</DefaultValue>
                    </Info>
                  </SubItem>
                  <SubItem>
                    <Name>System Error</Name>
                    <Info>
                      <DefaultValue>0</DefaultValue>
                    </Info>
                  </SubItem>
                  <SubItem>
                    <Name>feedback postion of absolute encode(Low)</Name>
                    <Info>
                      <DefaultValue>0</DefaultValue>
                    </Info>
                  </SubItem>
                  <SubItem>
                    <Name>feedback postion of absolute encode(High)</Name>
                    <Info>
                      <DefaultValue>0</DefaultValue>
                    </Info>
                  </SubItem>
                  <SubItem>
                    <Name>feedback postion inc of rotating load(Low)</Name>
                    <Info>
                      <DefaultValue>0</DefaultValue>
                    </Info>
                  </SubItem>
                  <SubItem>
                    <Name>feedback postion inc of rotating load(High)</Name>
                    <Info>
                      <DefaultValue>0</DefaultValue>
                    </Info>
                  </SubItem>
                  <SubItem>
                    <Name>Single feedback postion of rotating load</Name>
                    <Info>
                      <DefaultValue>0</DefaultValue>
                    </Info>
                  </SubItem>
                  <SubItem>
                    <Name>IGBT Temperature</Name>
                    <Info>
                      <DefaultValue>0</DefaultValue>
                    </Info>
                  </SubItem>
                  <SubItem>
                    <Name>Group of unusual function code</Name>
                    <Info>
                      <DefaultValue>0</DefaultValue>
                    </Info>
                  </SubItem>
                  <SubItem>
                    <Name>Offset of unusual function code</Name>
                    <Info>
                      <DefaultValue>0</DefaultValue>
                    </Info>
                  </SubItem>
                </Info>
                <Flags>
                  <Access>ro</Access>
                </Flags>
              </Object>
              <Object>
                <Index>#x200D</Index>
                <Name LcId="1033">Auxiliary Function Parameters</Name>
                <Name LcId="2052">辅助功能参数</Name>
                <Type>DT200D</Type>
                <BitSize>400</BitSize>
                <Info>
                  <SubItem>
                    <Name>Number of Entries</Name>
                    <Info>
                      <DefaultValue>21</DefaultValue>
                    </Info>
                  </SubItem>
                  <SubItem>
                    <Name>Software reset</Name>
                    <Info>
                      <MinValue>0</MinValue>
                      <MaxValue>1</MaxValue>
                      <DefaultValue>0</DefaultValue>
                    </Info>
                  </SubItem>
                  <SubItem>
                    <Name>Fault reset</Name>
                    <Info>
                      <MinValue>0</MinValue>
                      <MaxValue>1</MaxValue>
                      <DefaultValue>0</DefaultValue>
                    </Info>
                  </SubItem>
		  <!-- Added by john@zultron.com from SV660N Advanced User Guide 20201020 -->
                  <SubItem>
                    <Name>Offline inertia autotuning selection</Name>
                    <Info>
                      <MinValue>0</MinValue>
                      <MaxValue>1</MaxValue>
                      <DefaultValue>0</DefaultValue>
                    </Info>
                  </SubItem>
                  <SubItem>
                    <Name>Encoder ROM reading/writing</Name>
                    <Info>
                      <MinValue>0</MinValue>
                      <MaxValue>2</MaxValue>
                      <DefaultValue>0</DefaultValue>
                    </Info>
                  </SubItem>
                  <SubItem>
                    <Name>Emergency stop</Name>
                    <Info>
                      <MinValue>0</MinValue>
                      <MaxValue>1</MaxValue>
                      <DefaultValue>0</DefaultValue>
                    </Info>
                  </SubItem>
                  <SubItem>
                    <Name>UV phase current auto-tuning</Name>
                    <Info>
                      <MinValue>0</MinValue>
                      <MaxValue>1</MaxValue>
                      <DefaultValue>0</DefaultValue>
                    </Info>
                  </SubItem>
                  <SubItem>
                    <Name>Forced DI/DO setting</Name>
                    <Info>
                      <MinValue>0</MinValue>
                      <MaxValue>4</MaxValue>
                      <DefaultValue>0</DefaultValue>
                    </Info>
                  </SubItem>
                  <SubItem>
                    <Name>Forced DI level</Name>
                    <Info>
                      <MinValue>0</MinValue>
                      <MaxValue>31</MaxValue>
                      <DefaultValue>0</DefaultValue>
                    </Info>
                  </SubItem>
                  <SubItem>
                    <Name>Forced DO setting</Name>
                    <Info>
                      <MinValue>0</MinValue>
                      <MaxValue>7</MaxValue>
                      <DefaultValue>0</DefaultValue>
                    </Info>
                  </SubItem>
                  <SubItem>
                    <Name>Absolute Encode Fault Reset</Name>
                    <Info>
                      <MinValue>0</MinValue>
                      <MaxValue>2</MaxValue>
                      <DefaultValue>0</DefaultValue>
                    </Info>
                  </SubItem>
                  <SubItem>
                    <Name>Cogging torque self-learning</Name>
                    <Info>
                      <MinValue>0</MinValue>
                      <MaxValue>1</MaxValue>
                      <DefaultValue>0</DefaultValue>
                    </Info>
                  </SubItem>
                </Info>
                <Flags>
                  <Access>ro</Access>
                </Flags>
              </Object>
              <Object>
                <Index>#x200E</Index>
                <Name LcId="1033">Communication parameters</Name>
                <Name LcId="2052">通信参数</Name>
                <Type>DT200E</Type>
                <BitSize>1568</BitSize>
                <Info>
                  <SubItem>
                    <Name>Number of Entries</Name>
                    <Info>
                      <DefaultValue>97</DefaultValue>
                    </Info>
                  </SubItem>
                  <SubItem>
                    <Name>Node address</Name>
                    <Info>
                      <MinValue>1</MinValue>
                      <MaxValue>127</MaxValue>
                      <DefaultValue>1</DefaultValue>
                    </Info>
                  </SubItem>
                  <SubItem>
                    <Name>Update function code values written via communication to EEPROM</Name>
                    <Info>
                      <MinValue>0</MinValue>
                      <MaxValue>3</MaxValue>
                      <DefaultValue>3</DefaultValue>
                    </Info>
                  </SubItem>
                  <SubItem>
                    <Name>station auto inc address</Name>
                    <Info>
                      <MinValue>0</MinValue>
                      <MaxValue>65535</MaxValue>
                      <DefaultValue>0</DefaultValue>
                    </Info>
                  </SubItem>
                  <SubItem>
                    <Name>station alias</Name>
                    <Info>
                      <MinValue>0</MinValue>
                      <MaxValue>65535</MaxValue>
                      <DefaultValue>0</DefaultValue>
                    </Info>
                  </SubItem>
                  <SubItem>
                    <Name>Sync lost window</Name>
                    <Info>
                      <MinValue>1</MinValue>
                      <MaxValue>20</MaxValue>
                      <DefaultValue>8</DefaultValue>
                    </Info>
                  </SubItem>
                  <SubItem>
                    <Name>Sync lost counter</Name>
                    <Info>
                      <MinValue>0</MinValue>
                      <MaxValue>65535</MaxValue>
                      <DefaultValue>0</DefaultValue>
                    </Info>
                  </SubItem>
                  <SubItem>
                    <Name>Port 0 invalid frame counter </Name>
                    <Info>
                      <MinValue>0</MinValue>
                      <MaxValue>65535</MaxValue>
                      <DefaultValue>0</DefaultValue>
                    </Info>
                  </SubItem>
                  <SubItem>
                    <Name>Port 1 invalid frame counter</Name>
                    <Info>
                      <MinValue>0</MinValue>
                      <MaxValue>65535</MaxValue>
                      <DefaultValue>0</DefaultValue>
                    </Info>
                  </SubItem>
                  <SubItem>
                    <Name>Port 0/1 transfer error counter</Name>
                    <Info>
                      <MinValue>0</MinValue>
                      <MaxValue>65535</MaxValue>
                      <DefaultValue>0</DefaultValue>
                    </Info>
                  </SubItem>
                  <SubItem>
                    <Name>process unit and PDI error counter</Name>
                    <Info>
                      <MinValue>0</MinValue>
                      <MaxValue>65535</MaxValue>
                      <DefaultValue>0</DefaultValue>
                    </Info>
                  </SubItem>
                  <SubItem>
                    <Name>Port 0/1 lost counter</Name>
                    <Info>
                      <MinValue>0</MinValue>
                      <MaxValue>65535</MaxValue>
                      <DefaultValue>0</DefaultValue>
                    </Info>
                  </SubItem>
                  <SubItem>
                    <Name>Sync mode set</Name>
                    <Info>
                      <MinValue>0</MinValue>
                      <MaxValue>2</MaxValue>
                      <DefaultValue>1</DefaultValue>
                    </Info>
                  </SubItem>
                  <SubItem>
                    <Name>Sync error window</Name>
                    <Info>
                      <MinValue>100</MinValue>
                      <MaxValue>4000</MaxValue>
                      <DefaultValue>3000</DefaultValue>
                    </Info>
                  </SubItem>
                  <SubItem>
                    <Name>EtherCAT network state and link state</Name>
                    <Info>
                      <MinValue>0</MinValue>
                      <MaxValue>65535</MaxValue>
                      <DefaultValue>0</DefaultValue>
                    </Info>
                  </SubItem>
                  <SubItem>
                    <Name>CSP postion increment over counter</Name>
                    <Info>
                      <MinValue>1</MinValue>
                      <MaxValue>7</MaxValue>
                      <DefaultValue>3</DefaultValue>
                    </Info>
                  </SubItem>
                  <SubItem>
                    <Name>Enhanced link detection enable</Name>
                    <Info>
                      <MinValue>0</MinValue>
                      <MaxValue>1</MaxValue>
                      <DefaultValue>0</DefaultValue>
                    </Info>
                  </SubItem>
                  <SubItem>
                    <Name>Reset EtherCAT xml file</Name>
                    <Info>
                      <MinValue>0</MinValue>
                      <MaxValue>1</MaxValue>
                      <DefaultValue>0</DefaultValue>
                    </Info>
                  </SubItem>
                  <SubItem>
                    <Name>EtherCAT COE version number</Name>
                    <Info>
                      <MinValue>0</MinValue>
                      <MaxValue>65535</MaxValue>
                      <DefaultValue>0</DefaultValue>
                    </Info>
                  </SubItem>
                  <SubItem>
                    <Name>EtherCAT xml file version number</Name>
                    <Info>
                      <MinValue>0</MinValue>
                      <MaxValue>65535</MaxValue>
                      <DefaultValue>0</DefaultValue>
                    </Info>
                  </SubItem>
                </Info>
                <Flags>
                  <Access>ro</Access>
                </Flags>
              </Object>
              <Object>
                <Index>#x203F</Index>
                <Name LcId="1033">Manufacturor Error code</Name>
                <Name LcId="2052">伺服故障码</Name>
                <Type>UDINT</Type>
                <BitSize>32</BitSize>
                <Info>
                  <MinValue>#x00000000</MinValue>
                  <MaxValue>#xFFFFFFFF</MaxValue>
                  <DefaultValue>#x00000000</DefaultValue>
                </Info>
                <Flags>
                  <Access>ro</Access>
                  <PdoMapping>T</PdoMapping>
                </Flags>
              </Object>
              <Object>
                <Index>#x603F</Index>
                <Name LcId="1033">Error code</Name>
                <Type>UINT</Type>
                <BitSize>16</BitSize>
                <Info>
                  <MinValue>#x0000</MinValue>
                  <MaxValue>#xFFFF</MaxValue>
                  <DefaultValue>#x0000</DefaultValue>
                </Info>
                <Flags>
                  <Access>ro</Access>
                  <PdoMapping>T</PdoMapping>
                </Flags>
              </Object>
              <Object>
                <Index>#x6040</Index>
                <Name LcId="1033">Control word</Name>
                <Type>UINT</Type>
                <BitSize>16</BitSize>
                <Info>
                  <MinValue>#x0000</MinValue>
                  <MaxValue>#xFFFF</MaxValue>
                  <DefaultValue>#x0000</DefaultValue>
                </Info>
                <Flags>
                  <Access>rw</Access>
                  <PdoMapping>R</PdoMapping>
                </Flags>
              </Object>
              <Object>
                <Index>#x6041</Index>
                <Name LcId="1033">Status word</Name>
                <Type>UINT</Type>
                <BitSize>16</BitSize>
                <Info>
                  <MinValue>#x0000</MinValue>
                  <MaxValue>#xFFFF</MaxValue>
                  <DefaultValue>#x0000</DefaultValue>
                </Info>
                <Flags>
                  <Access>ro</Access>
                  <PdoMapping>T</PdoMapping>
                </Flags>
              </Object>
              <Object>
                <Index>#x605A</Index>
                <Name LcId="1033">Quick stop option code</Name>
                <Type>INT</Type>
                <BitSize>16</BitSize>
                <Info>
                  <MinValue>#x0000</MinValue>
                  <MaxValue>#x0007</MaxValue>
                  <DefaultValue>#x0002</DefaultValue>
                </Info>
                <Flags>
                  <Access>rw</Access>
                </Flags>
              </Object>
              <Object>
                <Index>#x605C</Index>
                <Name LcId="1033">Disable operation  option Code</Name>
                <Type>INT</Type>
                <BitSize>16</BitSize>
                <Info>
                  <MinValue>#xFFFD</MinValue>
                  <MaxValue>#x0001</MaxValue>
                  <DefaultValue>#x0000</DefaultValue>
                </Info>
                <Flags>
                  <Access>rw</Access>
                </Flags>
              </Object>
              <Object>
                <Index>#x605D</Index>
                <Name LcId="1033">Halt option Code</Name>
                <Type>INT</Type>
                <BitSize>16</BitSize>
                <Info>
                  <MinValue>#x0001</MinValue>
                  <MaxValue>#x0003</MaxValue>
                  <DefaultValue>#x0001</DefaultValue>
                </Info>
                <Flags>
                  <Access>rw</Access>
                </Flags>
              </Object>
              <Object>
                <Index>#x605E</Index>
                <Name LcId="1033">Fault Reaction option Code</Name>
                <Type>INT</Type>
                <BitSize>16</BitSize>
                <Info>
                  <MinValue>#xFFFB</MinValue>
                  <MaxValue>#x0003</MaxValue>
                  <DefaultValue>#x0002</DefaultValue>
                </Info>
                <Flags>
                  <Access>rw</Access>
                </Flags>
              </Object>
              <Object>
                <Index>#x6060</Index>
                <Name LcId="1033">Modes of operation</Name>
                <Type>SINT</Type>
                <BitSize>8</BitSize>
                <Info>
                  <MinValue>0</MinValue>
                  <MaxValue>10</MaxValue>
                  <DefaultValue>0</DefaultValue>
                </Info>
                <Flags>
                  <Access>rw</Access>
                  <PdoMapping>R</PdoMapping>
                </Flags>
              </Object>
              <Object>
                <Index>#x6061</Index>
                <Name LcId="1033">Modes of operation display</Name>
                <Type>SINT</Type>
                <BitSize>8</BitSize>
                <Info>
                  <MinValue>0</MinValue>
                  <MaxValue>10</MaxValue>
                  <DefaultValue>0</DefaultValue>
                </Info>
                <Flags>
                  <Access>ro</Access>
                  <PdoMapping>T</PdoMapping>
                </Flags>
              </Object>
              <Object>
                <Index>#x6062</Index>
                <Name LcId="1033">Position demand value</Name>
                <Type>DINT</Type>
                <BitSize>32</BitSize>
                <Info>
                  <MinValue>#x80000000</MinValue>
                  <MaxValue>#x7FFFFFFF</MaxValue>
                  <DefaultValue>#x0</DefaultValue>
                </Info>
                <Flags>
                  <Access>ro</Access>
                  <PdoMapping>T</PdoMapping>
                </Flags>
              </Object>
              <Object>
                <Index>#x6063</Index>
                <Name LcId="1033">Position actual value*</Name>
                <Type>DINT</Type>
                <BitSize>32</BitSize>
                <Info>
                  <MinValue>#x80000000</MinValue>
                  <MaxValue>#x7FFFFFFF</MaxValue>
                  <DefaultValue>#x0</DefaultValue>
                </Info>
                <Flags>
                  <Access>ro</Access>
                  <PdoMapping>T</PdoMapping>
                </Flags>
              </Object>
              <Object>
                <Index>#x6064</Index>
                <Name LcId="1033">Position actual value</Name>
                <Type>DINT</Type>
                <BitSize>32</BitSize>
                <Info>
                  <MinValue>#x80000000</MinValue>
                  <MaxValue>#x7FFFFFFF</MaxValue>
                  <DefaultValue>#x0</DefaultValue>
                </Info>
                <Flags>
                  <Access>ro</Access>
                  <PdoMapping>T</PdoMapping>
                </Flags>
              </Object>
              <Object>
                <Index>#x6065</Index>
                <Name>Following error window</Name>
                <Type>UDINT</Type>
                <BitSize>32</BitSize>
                <Info>
                  <MinValue>#x0</MinValue>
                  <MaxValue>#xFFFFFFFF</MaxValue>
                  <DefaultValue>#x1A36AE7</DefaultValue>
                </Info>
                <Flags>
                  <Access>rw</Access>
                  <PdoMapping>R</PdoMapping>
                </Flags>
              </Object>
              <Object>
                <Index>#x6066</Index>
                <Name>Following error time out</Name>
                <Type>UINT</Type>
                <BitSize>16</BitSize>
                <Info>
                  <MinValue>#x0</MinValue>
                  <MaxValue>#xFFFF</MaxValue>
                  <DefaultValue>#x0</DefaultValue>
                </Info>
                <Flags>
                  <Access>rw</Access>
                  <PdoMapping>R</PdoMapping>
                </Flags>
              </Object>
              <Object>
                <Index>#x6067</Index>
                <Name>Position window</Name>
                <Type>UDINT</Type>
                <BitSize>32</BitSize>
                <Info>
                  <MinValue>#x0</MinValue>
                  <MaxValue>#xFFFFFFFF</MaxValue>
                  <DefaultValue>#x16F0</DefaultValue>
                </Info>
                <Flags>
                  <Access>rw</Access>
                  <PdoMapping>R</PdoMapping>
                </Flags>
              </Object>
              <Object>
                <Index>#x6068</Index>
                <Name>Position window time</Name>
                <Type>UINT</Type>
                <BitSize>16</BitSize>
                <Info>
                  <MinValue>#x0</MinValue>
                  <MaxValue>#xFFFF</MaxValue>
                  <DefaultValue>#x0</DefaultValue>
                </Info>
                <Flags>
                  <Access>rw</Access>
                  <PdoMapping>R</PdoMapping>
                </Flags>
              </Object>
              <Object>
                <Index>#x606C</Index>
                <Name LcId="1033">Velocity actual value</Name>
                <Type>DINT</Type>
                <BitSize>32</BitSize>
                <Info>
                  <MinValue>#x80000000</MinValue>
                  <MaxValue>#x7FFFFFFF</MaxValue>
                  <DefaultValue>0</DefaultValue>
                </Info>
                <Flags>
                  <Access>ro</Access>
                  <PdoMapping>T</PdoMapping>
                </Flags>
              </Object>
              <Object>
                <Index>#x606D</Index>
                <Name LcId="1033">Velocity window</Name>
                <Type>UINT</Type>
                <BitSize>16</BitSize>
                <Info>
                  <MinValue>#x0000</MinValue>
                  <MaxValue>#xFFFF</MaxValue>
                  <DefaultValue>#xA</DefaultValue>
                </Info>
                <Flags>
                  <Access>rw</Access>
                  <PdoMapping>R</PdoMapping>
                </Flags>
              </Object>
              <Object>
                <Index>#x606E</Index>
                <Name LcId="1033">Velocity window time</Name>
                <Type>UINT</Type>
                <BitSize>16</BitSize>
                <Info>
                  <MinValue>#x0000</MinValue>
                  <MaxValue>#xFFFF</MaxValue>
                  <DefaultValue>#x0</DefaultValue>
                </Info>
                <Flags>
                  <Access>rw</Access>
                </Flags>
              </Object>
              <Object>
                <Index>#x606F</Index>
                <Name LcId="1033">Velocity threshold</Name>
                <Type>UINT</Type>
                <BitSize>16</BitSize>
                <Info>
                  <MinValue>#x0000</MinValue>
                  <MaxValue>#xFFFF</MaxValue>
                  <DefaultValue>#xA</DefaultValue>
                </Info>
                <Flags>
                  <Access>rw</Access>
                  <PdoMapping>R</PdoMapping>
                </Flags>
              </Object>
              <Object>
                <Index>#x6070</Index>
                <Name LcId="1033">Velocity threshold time</Name>
                <Type>UINT</Type>
                <BitSize>16</BitSize>
                <Info>
                  <MinValue>#x0000</MinValue>
                  <MaxValue>#xFFFF</MaxValue>
                  <DefaultValue>#x0</DefaultValue>
                </Info>
                <Flags>
                  <Access>rw</Access>
                </Flags>
              </Object>
              <Object>
                <Index>#x6071</Index>
                <Name LcId="1033">Target torque</Name>
                <Type>INT</Type>
                <BitSize>16</BitSize>
                <Info>
                  <MinValue>#xF040</MinValue>
                  <MaxValue>#x0FA0</MaxValue>
                  <DefaultValue>#x0</DefaultValue>
                </Info>
                <Flags>
                  <Access>rw</Access>
                  <PdoMapping>R</PdoMapping>
                </Flags>
              </Object>
              <Object>
                <Index>#x6072</Index>
                <Name LcId="1033">Max Torque</Name>
                <Type>UINT</Type>
                <BitSize>16</BitSize>
                <Info>
                  <MinValue>#x0</MinValue>
                  <MaxValue>#x0FA0</MaxValue>
                  <DefaultValue>#x0DAC</DefaultValue>
                </Info>
                <Flags>
                  <Access>rw</Access>
                  <PdoMapping>R</PdoMapping>
                </Flags>
              </Object>
              <Object>
                <Index>#x6074</Index>
                <Name LcId="1033">Torque demand</Name>
                <Type>INT</Type>
                <BitSize>16</BitSize>
                <Info>
                  <MinValue>#xF040</MinValue>
                  <MaxValue>#x0FA0</MaxValue>
                  <DefaultValue>#x0</DefaultValue>
                </Info>
                <Flags>
                  <Access>ro</Access>
                  <PdoMapping>T</PdoMapping>
                </Flags>
              </Object>
              <Object>
                <Index>#x6077</Index>
                <Name LcId="1033">Torque actual value</Name>
                <Type>INT</Type>
                <BitSize>16</BitSize>
                <Info>
                  <MinValue>#xF040</MinValue>
                  <MaxValue>#x0FA0</MaxValue>
                  <DefaultValue>#x0</DefaultValue>
                </Info>
                <Flags>
                  <Access>ro</Access>
                  <PdoMapping>T</PdoMapping>
                </Flags>
              </Object>
              <Object>
                <Index>#x607A</Index>
                <Name LcId="1033">Target position</Name>
                <Type>DINT</Type>
                <BitSize>32</BitSize>
                <Info>
                  <MinValue>#x80000000</MinValue>
                  <MaxValue>#x7FFFFFFF</MaxValue>
                  <DefaultValue>#x0</DefaultValue>
                </Info>
                <Flags>
                  <Access>rw</Access>
                  <PdoMapping>R</PdoMapping>
                </Flags>
              </Object>
              <Object>
                <Index>#x607C</Index>
                <Name>Home offset</Name>
                <Type>DINT</Type>
                <BitSize>32</BitSize>
                <Info>
                  <MinValue>#x80000000</MinValue>
                  <MaxValue>#x7FFFFFFF</MaxValue>
                  <DefaultValue>#x0</DefaultValue>
                </Info>
                <Flags>
                  <Access>rw</Access>
                  <PdoMapping>R</PdoMapping>
                </Flags>
              </Object>
              <Object>
                <Index>#x607D</Index>
                <Name LcId="1033">Software position limit</Name>
                <Type>DT607D</Type>
                <BitSize>80</BitSize>
                <Info>
                  <SubItem>
                    <Name>SubIndex 000</Name>
                    <Info>
                      <DefaultValue>#x02</DefaultValue>
                    </Info>
                  </SubItem>
                  <SubItem>
                    <Name>Min position limit</Name>
                    <Info>
                      <MinValue>#x80000000</MinValue>
                      <MaxValue>#x7FFFFFFF</MaxValue>
                      <DefaultValue>#x80000000</DefaultValue>
                    </Info>
                  </SubItem>
                  <SubItem>
                    <Name>Max position limit</Name>
                    <Info>
                      <MinValue>#x80000000</MinValue>
                      <MaxValue>#x7FFFFFFF</MaxValue>
                      <DefaultValue>#x7FFFFFFF</DefaultValue>
                    </Info>
                  </SubItem>
                </Info>
                <Flags>
                  <Access>ro</Access>
                </Flags>
              </Object>
              <Object>
                <Index>#x607E</Index>
                <Name>Polarity</Name>
                <Type>USINT</Type>
                <BitSize>8</BitSize>
                <Info>
                  <MinValue>#x0</MinValue>
                  <MaxValue>#xFF</MaxValue>
                  <DefaultValue>#x0</DefaultValue>
                </Info>
                <Flags>
                  <Access>rw</Access>
                  <PdoMapping>R</PdoMapping>
                </Flags>
              </Object>
              <Object>
                <Index>#x607F</Index>
                <Name LcId="1033">Max profile velocity</Name>
                <Type>UDINT</Type>
                <BitSize>32</BitSize>
                <Info>
                  <MinValue>#x0</MinValue>
                  <MaxValue>#xFFFFFFFF</MaxValue>
                  <DefaultValue>#x6400000</DefaultValue>
                </Info>
                <Flags>
                  <Access>rw</Access>
                  <PdoMapping>R</PdoMapping>
                </Flags>
              </Object>
              <Object>
                <Index>#x6081</Index>
                <Name LcId="1033">Profile velocity</Name>
                <Type>UDINT</Type>
                <BitSize>32</BitSize>
                <Info>
                  <MinValue>#x0</MinValue>
                  <MaxValue>#xFFFFFFFF</MaxValue>
                  <DefaultValue>#x001AAAAB</DefaultValue>
                </Info>
                <Flags>
                  <Access>rw</Access>
                  <PdoMapping>R</PdoMapping>
                </Flags>
              </Object>
              <Object>
                <Index>#x6083</Index>
                <Name>Profile acceleration</Name>
                <Type>UDINT</Type>
                <BitSize>32</BitSize>
                <Info>
                  <MinValue>#x0</MinValue>
                  <MaxValue>#xFFFFFFFF</MaxValue>
                  <DefaultValue>#x0A6AAAAA</DefaultValue>
                </Info>
                <Flags>
                  <Access>rw</Access>
                  <PdoMapping>R</PdoMapping>
                </Flags>
              </Object>
              <Object>
                <Index>#x6084</Index>
                <Name>Profile deceleration</Name>
                <Type>UDINT</Type>
                <BitSize>32</BitSize>
                <Info>
                  <MinValue>#x0</MinValue>
                  <MaxValue>#xFFFFFFFF</MaxValue>
                  <DefaultValue>#x0A6AAAAA</DefaultValue>
                </Info>
                <Flags>
                  <Access>rw</Access>
                  <PdoMapping>R</PdoMapping>
                </Flags>
              </Object>
              <Object>
                <Index>#x6085</Index>
                <Name>Quick stop deceleration</Name>
                <Type>UDINT</Type>
                <BitSize>32</BitSize>
                <Info>
                  <MinValue>#x0</MinValue>
                  <MaxValue>#xFFFFFFFF</MaxValue>
                  <DefaultValue>#x7FFFFFFF</DefaultValue>
                </Info>
                <Flags>
                  <Access>rw</Access>
                  <PdoMapping>R</PdoMapping>
                </Flags>
              </Object>
              <Object>
                <Index>#x6086</Index>
                <Name LcId="1033">Motion profile type</Name>
                <Type>INT</Type>
                <BitSize>16</BitSize>
                <Info>
                  <MinValue>#x8000</MinValue>
                  <MaxValue>#x7FFF</MaxValue>
                  <DefaultValue>#x0</DefaultValue>
                </Info>
                <Flags>
                  <Access>rw</Access>
                  <PdoMapping>R</PdoMapping>
                </Flags>
              </Object>
              <Object>
                <Index>#x6087</Index>
                <Name LcId="1033">Torque slope</Name>
                <Type>UDINT</Type>
                <BitSize>32</BitSize>
                <Info>
                  <MinValue>#x0</MinValue>
                  <MaxValue>#xFFFFFFFF</MaxValue>
                  <DefaultValue>#xFFFFFFFF</DefaultValue>
                </Info>
                <Flags>
                  <Access>rw</Access>
                  <PdoMapping>R</PdoMapping>
                </Flags>
              </Object>
              <Object>
                <Index>#x6091</Index>
                <Name LcId="1033">Gear ratio</Name>
                <Type>DT6091</Type>
                <BitSize>80</BitSize>
                <Info>
                  <SubItem>
                    <Name>SubIndex 000</Name>
                    <Info>
                      <DefaultValue>#x02</DefaultValue>
                    </Info>
                  </SubItem>
                  <SubItem>
                    <Name>Motor revolutions</Name>
                    <Info>
                      <MinValue>#x1</MinValue>
                      <MaxValue>#xFFFFFFFF</MaxValue>
                      <DefaultValue>#x1</DefaultValue>
                    </Info>
                  </SubItem>
                  <SubItem>
                    <Name>Shaft revolutions</Name>
                    <Info>
                      <MinValue>#x1</MinValue>
                      <MaxValue>#xFFFFFFFF</MaxValue>
                      <DefaultValue>#x1</DefaultValue>
                    </Info>
                  </SubItem>
                </Info>
                <Flags>
                  <Access>ro</Access>
                </Flags>
              </Object>
              <Object>
                <Index>#x6098</Index>
                <Name>Homing method</Name>
                <Type>SINT</Type>
                <BitSize>8</BitSize>
                <Info>
                  <MinValue>#xFE</MinValue>
                  <MaxValue>#x23</MaxValue>
                  <DefaultValue>1</DefaultValue>
                </Info>
                <Flags>
                  <Access>rw</Access>
                  <PdoMapping>R</PdoMapping>
                </Flags>
              </Object>
              <Object>
                <Index>#x6099</Index>
                <Name LcId="1033">Homing speeds</Name>
                <Type>DT6099</Type>
                <BitSize>80</BitSize>
                <Info>
                  <SubItem>
                    <Name>Number of entries</Name>
                    <Info>
                      <DefaultValue>#x02</DefaultValue>
                    </Info>
                  </SubItem>
                  <SubItem>
                    <Name>Speed during search for switch</Name>
                    <Info>
                      <MinValue>0</MinValue>
                      <MaxValue>#xFFFFFFFF</MaxValue>
                      <DefaultValue>#x001AAAAB</DefaultValue>
                    </Info>
                  </SubItem>
                  <SubItem>
                    <Name>Speed during search for zero</Name>
                    <Info>
                      <MinValue>0</MinValue>
                      <MaxValue>#xFFFFFFFF</MaxValue>
                      <DefaultValue>#x0002AAAB</DefaultValue>
                    </Info>
                  </SubItem>
                </Info>
                <Flags>
                  <Access>ro</Access>
                </Flags>
              </Object>
              <Object>
                <Index>#x609A</Index>
                <Name LcId="1033">Homing acceleration</Name>
                <Type>UDINT</Type>
                <BitSize>32</BitSize>
                <Info>
                  <MinValue>0</MinValue>
                  <MaxValue>#xFFFFFFFF</MaxValue>
                  <DefaultValue>#x0A6AAAAA</DefaultValue>
                </Info>
                <Flags>
                  <Access>rw</Access>
                  <PdoMapping>R</PdoMapping>
                </Flags>
              </Object>
              <Object>
                <Index>#x60B0</Index>
                <Name LcId="1033">Position offset</Name>
                <Type>DINT</Type>
                <BitSize>32</BitSize>
                <Info>
                  <MinValue>#x80000000</MinValue>
                  <MaxValue>#x7FFFFFFF</MaxValue>
                  <DefaultValue>#x0</DefaultValue>
                </Info>
                <Flags>
                  <Access>rw</Access>
                  <PdoMapping>R</PdoMapping>
                </Flags>
              </Object>
              <Object>
                <Index>#x60B1</Index>
                <Name LcId="1033">Velocity offset</Name>
                <Type>DINT</Type>
                <BitSize>32</BitSize>
                <Info>
                  <MinValue>#x80000000</MinValue>
                  <MaxValue>#x7FFFFFFF</MaxValue>
                  <DefaultValue>#x0</DefaultValue>
                </Info>
                <Flags>
                  <Access>rw</Access>
                  <PdoMapping>R</PdoMapping>
                </Flags>
              </Object>
              <Object>
                <Index>#x60B2</Index>
                <Name LcId="1033">Torque offset</Name>
                <Type>INT</Type>
                <BitSize>16</BitSize>
                <Info>
                  <MinValue>#xF040</MinValue>
                  <MaxValue>#x0FA0</MaxValue>
                  <DefaultValue>#x0</DefaultValue>
                </Info>
                <Flags>
                  <Access>rw</Access>
                  <PdoMapping>R</PdoMapping>
                </Flags>
              </Object>
              <Object>
                <Index>#x60B8</Index>
                <Name LcId="1033">Touch probe function</Name>
                <Type>UINT</Type>
                <BitSize>16</BitSize>
                <Info>
                  <MinValue>#x0</MinValue>
                  <MaxValue>#xFFFF</MaxValue>
                  <DefaultValue>#x0</DefaultValue>
                </Info>
                <Flags>
                  <Access>rw</Access>
                  <PdoMapping>R</PdoMapping>
                </Flags>
              </Object>
              <Object>
                <Index>#x60B9</Index>
                <Name LcId="1033">Touch Probe Status</Name>
                <Type>UINT</Type>
                <BitSize>16</BitSize>
                <Info>
                  <MinValue>#x0</MinValue>
                  <MaxValue>#xFFFF</MaxValue>
                  <DefaultValue>#x0</DefaultValue>
                </Info>
                <Flags>
                  <Access>ro</Access>
                  <PdoMapping>T</PdoMapping>
                </Flags>
              </Object>
              <Object>
                <Index>#x60BA</Index>
                <Name LcId="1033">Touch Probe pos 1 pos value</Name>
                <Type>DINT</Type>
                <BitSize>32</BitSize>
                <Info>
                  <MinValue>#x80000000</MinValue>
                  <MaxValue>#x7FFFFFFF</MaxValue>
                  <DefaultValue>#x0</DefaultValue>
                </Info>
                <Flags>
                  <Access>ro</Access>
                  <PdoMapping>T</PdoMapping>
                </Flags>
              </Object>
              <Object>
                <Index>#x60BB</Index>
                <Name LcId="1033">Touch Probe pos 1 neg value</Name>
                <Type>DINT</Type>
                <BitSize>32</BitSize>
                <Info>
                  <MinValue>#x80000000</MinValue>
                  <MaxValue>#x7FFFFFFF</MaxValue>
                  <DefaultValue>#x0</DefaultValue>
                </Info>
                <Flags>
                  <Access>ro</Access>
                  <PdoMapping>T</PdoMapping>
                </Flags>
              </Object>
              <Object>
                <Index>#x60BC</Index>
                <Name LcId="1033">Touch Probe pos 2 pos value</Name>
                <Type>DINT</Type>
                <BitSize>32</BitSize>
                <Info>
                  <MinValue>#x80000000</MinValue>
                  <MaxValue>#x7FFFFFFF</MaxValue>
                  <DefaultValue>#x0</DefaultValue>
                </Info>
                <Flags>
                  <Access>ro</Access>
                  <PdoMapping>T</PdoMapping>
                </Flags>
              </Object>
              <Object>
                <Index>#x60BD</Index>
                <Name LcId="1033">Touch Probe pos 2 neg value</Name>
                <Type>DINT</Type>
                <BitSize>32</BitSize>
                <Info>
                  <MinValue>#x80000000</MinValue>
                  <MaxValue>#x7FFFFFFF</MaxValue>
                  <DefaultValue>#x0</DefaultValue>
                </Info>
                <Flags>
                  <Access>ro</Access>
                  <PdoMapping>T</PdoMapping>
                </Flags>
              </Object>
              <Object>
                <Index>#x60C5</Index>
                <Name>Max Acceleration</Name>
                <Type>UDINT</Type>
                <BitSize>32</BitSize>
                <Info>
                  <MinValue>#x0</MinValue>
                  <MaxValue>#xFFFFFFFF</MaxValue>
                  <DefaultValue>#xFFFFFFFF</DefaultValue>
                </Info>
                <Flags>
                  <Access>rw</Access>
                  <PdoMapping>R</PdoMapping>
                </Flags>
              </Object>
              <Object>
                <Index>#x60C6</Index>
                <Name>Max Deceleration</Name>
                <Type>UDINT</Type>
                <BitSize>32</BitSize>
                <Info>
                  <MinValue>#x0</MinValue>
                  <MaxValue>#xFFFFFFFF</MaxValue>
                  <DefaultValue>#xFFFFFFFF</DefaultValue>
                </Info>
                <Flags>
                  <Access>rw</Access>
                  <PdoMapping>R</PdoMapping>
                </Flags>
              </Object>
              <Object>
                <Index>#x60D5</Index>
                <Name LcId="1033">Touch Probe  1 positive egde counter</Name>
                <Type>UINT</Type>
                <BitSize>16</BitSize>
                <Info>
                  <MinValue>#x0</MinValue>
                  <MaxValue>#xFFFF</MaxValue>
                  <DefaultValue>#x0</DefaultValue>
                </Info>
                <Flags>
                  <Access>ro</Access>
                  <PdoMapping>T</PdoMapping>
                </Flags>
              </Object>
              <Object>
                <Index>#x60D6</Index>
                <Name LcId="1033">Touch Probe  1 negative egde counter</Name>
                <Type>UINT</Type>
                <BitSize>16</BitSize>
                <Info>
                  <MinValue>#x0</MinValue>
                  <MaxValue>#xFFFF</MaxValue>
                  <DefaultValue>#x0</DefaultValue>
                </Info>
                <Flags>
                  <Access>ro</Access>
                  <PdoMapping>T</PdoMapping>
                </Flags>
              </Object>
              <Object>
                <Index>#x60D7</Index>
                <Name LcId="1033">Touch Probe  2 positive egde counter</Name>
                <Type>UINT</Type>
                <BitSize>16</BitSize>
                <Info>
                  <MinValue>#x0</MinValue>
                  <MaxValue>#xFFFF</MaxValue>
                  <DefaultValue>#x0</DefaultValue>
                </Info>
                <Flags>
                  <Access>ro</Access>
                  <PdoMapping>T</PdoMapping>
                </Flags>
              </Object>
              <Object>
                <Index>#x60D8</Index>
                <Name LcId="1033">Touch Probe  2 negative egde counter</Name>
                <Type>UINT</Type>
                <BitSize>16</BitSize>
                <Info>
                  <MinValue>#x0</MinValue>
                  <MaxValue>#xFFFF</MaxValue>
                  <DefaultValue>#x0</DefaultValue>
                </Info>
                <Flags>
                  <Access>ro</Access>
                  <PdoMapping>T</PdoMapping>
                </Flags>
              </Object>
              <Object>
                <Index>#x60E0</Index>
                <Name LcId="1033">Positive torque limit value</Name>
                <Type>UINT</Type>
                <BitSize>16</BitSize>
                <Info>
                  <MinValue>#x0</MinValue>
                  <MaxValue>#x0FA0</MaxValue>
                  <DefaultValue>#x0DAC</DefaultValue>
                </Info>
                <Flags>
                  <Access>rw</Access>
                  <PdoMapping>R</PdoMapping>
                </Flags>
              </Object>
              <Object>
                <Index>#x60E1</Index>
                <Name LcId="1033">Negative torque limit value</Name>
                <Type>UINT</Type>
                <BitSize>16</BitSize>
                <Info>
                  <MinValue>#x0</MinValue>
                  <MaxValue>#x0FA0</MaxValue>
                  <DefaultValue>#x0DAC</DefaultValue>
                </Info>
                <Flags>
                  <Access>rw</Access>
                  <PdoMapping>R</PdoMapping>
                </Flags>
              </Object>
              <Object>
                <Index>#x60E3</Index>
                <Name>Support homing method</Name>
                <Type>DT60E3</Type>
                <BitSize>512</BitSize>
                <Info>
                  <SubItem>
                    <Name>SubIndex 000</Name>
                    <Info>
                      <MinValue>#x0</MinValue>
                      <MaxValue>#x1F</MaxValue>
                      <DefaultValue>31</DefaultValue>
                    </Info>
                  </SubItem>
                  <SubItem>
                    <Name>Support homing method 1</Name>
                    <Info>
                      <DefaultValue>#x0301</DefaultValue>
                    </Info>
                  </SubItem>
                  <SubItem>
                    <Name>Support homing method 2</Name>
                    <Info>
                      <DefaultValue>#x0302</DefaultValue>
                    </Info>
                  </SubItem>
                  <SubItem>
                    <Name>Support homing method 3</Name>
                    <Info>
                      <DefaultValue>#x0303</DefaultValue>
                    </Info>
                  </SubItem>
                  <SubItem>
                    <Name>Support homing method 4</Name>
                    <Info>
                      <DefaultValue>#x0304</DefaultValue>
                    </Info>
                  </SubItem>
                  <SubItem>
                    <Name>Support homing method 5</Name>
                    <Info>
                      <DefaultValue>#x0305</DefaultValue>
                    </Info>
                  </SubItem>
                  <SubItem>
                    <Name>Support homing method 6</Name>
                    <Info>
                      <DefaultValue>#x0306</DefaultValue>
                    </Info>
                  </SubItem>
                  <SubItem>
                    <Name>Support homing method 7</Name>
                    <Info>
                      <DefaultValue>#x0307</DefaultValue>
                    </Info>
                  </SubItem>
                  <SubItem>
                    <Name>Support homing method 8</Name>
                    <Info>
                      <DefaultValue>#x0308</DefaultValue>
                    </Info>
                  </SubItem>
                  <SubItem>
                    <Name>Support homing method 9</Name>
                    <Info>
                      <DefaultValue>#x0309</DefaultValue>
                    </Info>
                  </SubItem>
                  <SubItem>
                    <Name>Support homing method 10</Name>
                    <Info>
                      <DefaultValue>#x030A</DefaultValue>
                    </Info>
                  </SubItem>
                  <SubItem>
                    <Name>Support homing method 11</Name>
                    <Info>
                      <DefaultValue>#x030B</DefaultValue>
                    </Info>
                  </SubItem>
                  <SubItem>
                    <Name>Support homing method 12</Name>
                    <Info>
                      <DefaultValue>#x030C</DefaultValue>
                    </Info>
                  </SubItem>
                  <SubItem>
                    <Name>Support homing method 13</Name>
                    <Info>
                      <DefaultValue>#x030D</DefaultValue>
                    </Info>
                  </SubItem>
                  <SubItem>
                    <Name>Support homing method 14</Name>
                    <Info>
                      <DefaultValue>#x030E</DefaultValue>
                    </Info>
                  </SubItem>
                  <SubItem>
                    <Name>Support homing method 15</Name>
                    <Info>
                      <DefaultValue>#x030F</DefaultValue>
                    </Info>
                  </SubItem>
                  <SubItem>
                    <Name>Support homing method 16</Name>
                    <Info>
                      <DefaultValue>#x0310</DefaultValue>
                    </Info>
                  </SubItem>
                  <SubItem>
                    <Name>Support homing method 17</Name>
                    <Info>
                      <DefaultValue>#x0311</DefaultValue>
                    </Info>
                  </SubItem>
                  <SubItem>
                    <Name>Support homing method 18</Name>
                    <Info>
                      <DefaultValue>#x0312</DefaultValue>
                    </Info>
                  </SubItem>
                  <SubItem>
                    <Name>Support homing method 19</Name>
                    <Info>
                      <DefaultValue>#x0313</DefaultValue>
                    </Info>
                  </SubItem>
                  <SubItem>
                    <Name>Support homing method 20</Name>
                    <Info>
                      <DefaultValue>#x0314</DefaultValue>
                    </Info>
                  </SubItem>
                  <SubItem>
                    <Name>Support homing method 21</Name>
                    <Info>
                      <DefaultValue>#x0315</DefaultValue>
                    </Info>
                  </SubItem>
                  <SubItem>
                    <Name>Support homing method 22</Name>
                    <Info>
                      <DefaultValue>#x0316</DefaultValue>
                    </Info>
                  </SubItem>
                  <SubItem>
                    <Name>Support homing method 23</Name>
                    <Info>
                      <DefaultValue>#x0317</DefaultValue>
                    </Info>
                  </SubItem>
                  <SubItem>
                    <Name>Support homing method 24</Name>
                    <Info>
                      <DefaultValue>#x0318</DefaultValue>
                    </Info>
                  </SubItem>
                  <SubItem>
                    <Name>Support homing method 25</Name>
                    <Info>
                      <DefaultValue>#x0319</DefaultValue>
                    </Info>
                  </SubItem>
                  <SubItem>
                    <Name>Support homing method 26</Name>
                    <Info>
                      <DefaultValue>#x031A</DefaultValue>
                    </Info>
                  </SubItem>
                  <SubItem>
                    <Name>Support homing method 27</Name>
                    <Info>
                      <DefaultValue>#x031B</DefaultValue>
                    </Info>
                  </SubItem>
                  <SubItem>
                    <Name>Support homing method 28</Name>
                    <Info>
                      <DefaultValue>#x031C</DefaultValue>
                    </Info>
                  </SubItem>
                  <SubItem>
                    <Name>Support homing method 29</Name>
                    <Info>
                      <DefaultValue>#x031D</DefaultValue>
                    </Info>
                  </SubItem>
                  <SubItem>
                    <Name>Support homing method 30</Name>
                    <Info>
                      <DefaultValue>#x031E</DefaultValue>
                    </Info>
                  </SubItem>
                  <SubItem>
                    <Name>Support homing method 31</Name>
                    <Info>
                      <DefaultValue>#x031F</DefaultValue>
                    </Info>
                  </SubItem>
                </Info>
                <Flags>
                  <Access>ro</Access>
                </Flags>
              </Object>
              <Object>
                <Index>#x60E6</Index>
                <Name LcId="1033">Actual Position Calucation Method</Name>
                <Type>SINT</Type>
                <BitSize>8</BitSize>
                <Info>
                  <MinValue>0</MinValue>
                  <MaxValue>1</MaxValue>
                  <DefaultValue>0</DefaultValue>
                </Info>
                <Flags>
                  <Access>rw</Access>
                </Flags>
              </Object>
              <Object>
                <Index>#x60F4</Index>
                <Name LcId="1033">Following error actual value</Name>
                <Type>DINT</Type>
                <BitSize>32</BitSize>
                <Info>
                  <MinValue>#x80000000</MinValue>
                  <MaxValue>#x7FFFFFFF</MaxValue>
                  <DefaultValue>#x0</DefaultValue>
                </Info>
                <Flags>
                  <Access>ro</Access>
                  <PdoMapping>T</PdoMapping>
                </Flags>
              </Object>
              <Object>
                <Index>#x60FC</Index>
                <Name LcId="1033">Position demand internal value</Name>
                <Type>DINT</Type>
                <BitSize>32</BitSize>
                <Info>
                  <MinValue>#x80000000</MinValue>
                  <MaxValue>#x7FFFFFFF</MaxValue>
                  <DefaultValue>#x0</DefaultValue>
                </Info>
                <Flags>
                  <Access>ro</Access>
                  <PdoMapping>T</PdoMapping>
                </Flags>
              </Object>
              <Object>
                <Index>#x60FD</Index>
                <Name LcId="1033">Digital inputs</Name>
                <Type>UDINT</Type>
                <BitSize>32</BitSize>
                <Info>
                  <MinValue>#x0</MinValue>
                  <MaxValue>#xFFFFFFFF</MaxValue>
                  <DefaultValue>#x0</DefaultValue>
                </Info>
                <Flags>
                  <Access>ro</Access>
                  <PdoMapping>T</PdoMapping>
                </Flags>
              </Object>
              <Object>
                <Index>#x60FE</Index>
                <Name LcId="1033">Digital outputs</Name>
                <Type>DT60FE</Type>
                <BitSize>80</BitSize>
                <Info>
                  <SubItem>
                    <Name>SubIndex 000</Name>
                    <Info>
                      <DefaultValue>#x02</DefaultValue>
                    </Info>
                  </SubItem>
                  <SubItem>
                    <Name>Physical outputs</Name>
                    <Info>
                      <MinValue>#x00000000</MinValue>
                      <MaxValue>#xFFFFFFFF</MaxValue>
                      <DefaultValue>#x00000000</DefaultValue>
                    </Info>
                  </SubItem>
                  <SubItem>
                    <Name>Bit Mask</Name>
                    <Info>
                      <MinValue>#x00000000</MinValue>
                      <MaxValue>#xFFFFFFFF</MaxValue>
                      <DefaultValue>#x00000000</DefaultValue>
                    </Info>
                  </SubItem>
                </Info>
                <Flags>
                  <Access>ro</Access>
                </Flags>
              </Object>
              <Object>
                <Index>#x60FF</Index>
                <Name LcId="1033">Target velocity</Name>
                <Type>DINT</Type>
                <BitSize>32</BitSize>
                <Info>
                  <MinValue>#x80000000</MinValue>
                  <MaxValue>#x7FFFFFFF</MaxValue>
                  <DefaultValue>#x0</DefaultValue>
                </Info>
                <Flags>
                  <Access>rw</Access>
                  <PdoMapping>R</PdoMapping>
                </Flags>
              </Object>
              <Object>
                <Index>#x6502</Index>
                <Name>Supported drive modes</Name>
                <Type>UDINT</Type>
                <BitSize>32</BitSize>
                <Info>
                  <MinValue>#x00000000</MinValue>
                  <MaxValue>#xFFFFFFFF</MaxValue>
                  <DefaultValue>#x000003AD</DefaultValue>
                </Info>
                <Flags>
                  <Access>ro</Access>
                </Flags>
              </Object>
            </Objects>
          </Dictionary>
        </Profile>
        <Fmmu>Outputs</Fmmu>
        <Fmmu>Inputs</Fmmu>
        <Fmmu>MBoxState</Fmmu>
        <Sm MinSize="34" MaxSize="512" DefaultSize="256" StartAddress="#x1000" ControlByte="#x26" Enable="1">MBoxOut</Sm>
        <Sm MinSize="34" MaxSize="512" DefaultSize="256" StartAddress="#x1400" ControlByte="#x22" Enable="1">MBoxIn</Sm>
        <Sm DefaultSize="12" StartAddress="#x1800" ControlByte="#x64" Enable="1">Outputs</Sm>
        <Sm DefaultSize="28" StartAddress="#x1c00" ControlByte="#x20" Enable="1">Inputs</Sm>
        <RxPdo Fixed="0">
          <Index>#x1600</Index>
          <Name LcId="1033">Outputs</Name>
          <Exclude>#x1701</Exclude>
          <Exclude>#x1702</Exclude>
          <Exclude>#x1703</Exclude>
          <Exclude>#x1704</Exclude>
          <Exclude>#x1705</Exclude>
          <Entry>
            <Index>#x6040</Index>
            <SubIndex>0</SubIndex>
            <BitLen>16</BitLen>
            <Name LcId="1033">Controlword</Name>
            <DataType>UINT</DataType>
          </Entry>
          <Entry>
            <Index>#x607A</Index>
            <SubIndex>0</SubIndex>
            <BitLen>32</BitLen>
            <Name LcId="1033">Target position</Name>
            <DataType>DINT</DataType>
          </Entry>
          <Entry>
            <Index>#x60B8</Index>
            <SubIndex>0</SubIndex>
            <BitLen>16</BitLen>
            <Name LcId="1033">Touch probe function</Name>
            <DataType>UINT</DataType>
          </Entry>
        </RxPdo>
        <RxPdo Fixed="1" Sm="2">
          <Index>#x1701</Index>
          <Name LcId="1033">Outputs</Name>
          <Exclude>#x1600</Exclude>
          <Exclude>#x1702</Exclude>
          <Exclude>#x1703</Exclude>
          <Exclude>#x1704</Exclude>
          <Exclude>#x1705</Exclude>
          <Entry>
            <Index>#x6040</Index>
            <SubIndex>0</SubIndex>
            <BitLen>16</BitLen>
            <Name LcId="1033">Controlword</Name>
            <DataType>UINT</DataType>
          </Entry>
          <Entry>
            <Index>#x607A</Index>
            <SubIndex>0</SubIndex>
            <BitLen>32</BitLen>
            <Name LcId="1033">Target position</Name>
            <DataType>DINT</DataType>
          </Entry>
          <Entry>
            <Index>#x60B8</Index>
            <SubIndex>0</SubIndex>
            <BitLen>16</BitLen>
            <Name LcId="1033">Touch probe function</Name>
            <DataType>UINT</DataType>
          </Entry>
          <Entry>
            <Index>#x60FE</Index>
            <SubIndex>1</SubIndex>
            <BitLen>32</BitLen>
            <Name LcId="1033">Physical outputs</Name>
            <DataType>UDINT</DataType>
          </Entry>
        </RxPdo>
        <RxPdo Fixed="1">
          <Index>#x1702</Index>
          <Name LcId="1033">Outputs</Name>
          <Exclude>#x1600</Exclude>
          <Exclude>#x1701</Exclude>
          <Exclude>#x1703</Exclude>
          <Exclude>#x1704</Exclude>
          <Exclude>#x1705</Exclude>
          <Entry>
            <Index>#x6040</Index>
            <SubIndex>0</SubIndex>
            <BitLen>16</BitLen>
            <Name LcId="1033">Controlword</Name>
            <DataType>UINT</DataType>
          </Entry>
          <Entry>
            <Index>#x607A</Index>
            <SubIndex>0</SubIndex>
            <BitLen>32</BitLen>
            <Name LcId="1033">Target position</Name>
            <DataType>DINT</DataType>
          </Entry>
          <Entry>
            <Index>#x60FF</Index>
            <SubIndex>0</SubIndex>
            <BitLen>32</BitLen>
            <Name LcId="1033">Target velocity</Name>
            <DataType>DINT</DataType>
          </Entry>
          <Entry>
            <Index>#x6071</Index>
            <SubIndex>0</SubIndex>
            <BitLen>16</BitLen>
            <Name LcId="1033">Target torque</Name>
            <DataType>INT</DataType>
          </Entry>
          <Entry>
            <Index>#x6060</Index>
            <SubIndex>0</SubIndex>
            <BitLen>8</BitLen>
            <Name LcId="1033">Modes of operation</Name>
            <DataType>SINT</DataType>
          </Entry>
          <Entry>
            <Index>#x60B8</Index>
            <SubIndex>0</SubIndex>
            <BitLen>16</BitLen>
            <Name LcId="1033">Touch probe function</Name>
            <DataType>UINT</DataType>
          </Entry>
          <Entry>
            <Index>#x607F</Index>
            <SubIndex>0</SubIndex>
            <BitLen>32</BitLen>
            <Name LcId="1033">Max profile velocity</Name>
            <DataType>UDINT</DataType>
          </Entry>
        </RxPdo>
        <RxPdo Fixed="1">
          <Index>#x1703</Index>
          <Name LcId="1033">Outputs</Name>
          <Exclude>#x1600</Exclude>
          <Exclude>#x1701</Exclude>
          <Exclude>#x1702</Exclude>
          <Exclude>#x1704</Exclude>
          <Exclude>#x1705</Exclude>
          <Entry>
            <Index>#x6040</Index>
            <SubIndex>0</SubIndex>
            <BitLen>16</BitLen>
            <Name LcId="1033">Controlword</Name>
            <DataType>UINT</DataType>
          </Entry>
          <Entry>
            <Index>#x607A</Index>
            <SubIndex>0</SubIndex>
            <BitLen>32</BitLen>
            <Name LcId="1033">Target position</Name>
            <DataType>DINT</DataType>
          </Entry>
          <Entry>
            <Index>#x60FF</Index>
            <SubIndex>0</SubIndex>
            <BitLen>32</BitLen>
            <Name LcId="1033">Target velocity</Name>
            <DataType>DINT</DataType>
          </Entry>
          <Entry>
            <Index>#x6060</Index>
            <SubIndex>0</SubIndex>
            <BitLen>8</BitLen>
            <Name LcId="1033">Modes of operation</Name>
            <DataType>SINT</DataType>
          </Entry>
          <Entry>
            <Index>#x60B8</Index>
            <SubIndex>0</SubIndex>
            <BitLen>16</BitLen>
            <Name LcId="1033">Touch probe function</Name>
            <DataType>UINT</DataType>
          </Entry>
          <Entry>
            <Index>#x60E0</Index>
            <SubIndex>0</SubIndex>
            <BitLen>16</BitLen>
            <Name LcId="1033">Positive torque limit value</Name>
            <DataType>UINT</DataType>
          </Entry>
          <Entry>
            <Index>#x60E1</Index>
            <SubIndex>0</SubIndex>
            <BitLen>16</BitLen>
            <Name LcId="1033">Negative torque limit value</Name>
            <DataType>UINT</DataType>
          </Entry>
        </RxPdo>
        <RxPdo Fixed="1">
          <Index>#x1704</Index>
          <Name LcId="1033">Outputs</Name>
          <Exclude>#x1600</Exclude>
          <Exclude>#x1701</Exclude>
          <Exclude>#x1702</Exclude>
          <Exclude>#x1703</Exclude>
          <Exclude>#x1705</Exclude>
          <Entry>
            <Index>#x6040</Index>
            <SubIndex>0</SubIndex>
            <BitLen>16</BitLen>
            <Name LcId="1033">Controlword</Name>
            <DataType>UINT</DataType>
          </Entry>
          <Entry>
            <Index>#x607A</Index>
            <SubIndex>0</SubIndex>
            <BitLen>32</BitLen>
            <Name LcId="1033">Target position</Name>
            <DataType>DINT</DataType>
          </Entry>
          <Entry>
            <Index>#x60FF</Index>
            <SubIndex>0</SubIndex>
            <BitLen>32</BitLen>
            <Name LcId="1033">Target velocity</Name>
            <DataType>DINT</DataType>
          </Entry>
          <Entry>
            <Index>#x6071</Index>
            <SubIndex>0</SubIndex>
            <BitLen>16</BitLen>
            <Name LcId="1033">Target torque</Name>
            <DataType>INT</DataType>
          </Entry>
          <Entry>
            <Index>#x6060</Index>
            <SubIndex>0</SubIndex>
            <BitLen>8</BitLen>
            <Name LcId="1033">Modes of operation</Name>
            <DataType>SINT</DataType>
          </Entry>
          <Entry>
            <Index>#x60B8</Index>
            <SubIndex>0</SubIndex>
            <BitLen>16</BitLen>
            <Name LcId="1033">Touch probe function</Name>
            <DataType>UINT</DataType>
          </Entry>
          <Entry>
            <Index>#x607F</Index>
            <SubIndex>0</SubIndex>
            <BitLen>32</BitLen>
            <Name LcId="1033">Max profile velocity</Name>
            <DataType>UDINT</DataType>
          </Entry>
          <Entry>
            <Index>#x60E0</Index>
            <SubIndex>0</SubIndex>
            <BitLen>16</BitLen>
            <Name LcId="1033">Positive torque limit value</Name>
            <DataType>UINT</DataType>
          </Entry>
          <Entry>
            <Index>#x60E1</Index>
            <SubIndex>0</SubIndex>
            <BitLen>16</BitLen>
            <Name LcId="1033">Negative torque limit value</Name>
            <DataType>UINT</DataType>
          </Entry>
        </RxPdo>
        <RxPdo Fixed="1">
          <Index>#x1705</Index>
          <Name LcId="1033">Outputs</Name>
          <Exclude>#x1600</Exclude>
          <Exclude>#x1701</Exclude>
          <Exclude>#x1702</Exclude>
          <Exclude>#x1703</Exclude>
          <Exclude>#x1704</Exclude>
          <Entry>
            <Index>#x6040</Index>
            <SubIndex>0</SubIndex>
            <BitLen>16</BitLen>
            <Name LcId="1033">Controlword</Name>
            <DataType>UINT</DataType>
          </Entry>
          <Entry>
            <Index>#x607A</Index>
            <SubIndex>0</SubIndex>
            <BitLen>32</BitLen>
            <Name LcId="1033">Target position</Name>
            <DataType>DINT</DataType>
          </Entry>
          <Entry>
            <Index>#x60FF</Index>
            <SubIndex>0</SubIndex>
            <BitLen>32</BitLen>
            <Name LcId="1033">Target velocity</Name>
            <DataType>DINT</DataType>
          </Entry>
          <Entry>
            <Index>#x6060</Index>
            <SubIndex>0</SubIndex>
            <BitLen>8</BitLen>
            <Name LcId="1033">Modes of operation</Name>
            <DataType>SINT</DataType>
          </Entry>
          <Entry>
            <Index>#x60B8</Index>
            <SubIndex>0</SubIndex>
            <BitLen>16</BitLen>
            <Name LcId="1033">Touch probe function</Name>
            <DataType>UINT</DataType>
          </Entry>
          <Entry>
            <Index>#x60E0</Index>
            <SubIndex>0</SubIndex>
            <BitLen>16</BitLen>
            <Name LcId="1033">Positive torque limit value</Name>
            <DataType>UINT</DataType>
          </Entry>
          <Entry>
            <Index>#x60E1</Index>
            <SubIndex>0</SubIndex>
            <BitLen>16</BitLen>
            <Name LcId="1033">Negative torque limit value</Name>
            <DataType>UINT</DataType>
          </Entry>
          <Entry>
            <Index>#x60B2</Index>
            <SubIndex>0</SubIndex>
            <BitLen>16</BitLen>
            <Name LcId="1033">Torque offset</Name>
            <DataType>INT</DataType>
          </Entry>
        </RxPdo>
        <TxPdo Fixed="0">
          <Index>#x1A00</Index>
          <Name LcId="1033">Inputs</Name>
          <Exclude>#x1B01</Exclude>
          <Exclude>#x1B02</Exclude>
          <Exclude>#x1B03</Exclude>
          <Exclude>#x1B04</Exclude>
          <Entry>
            <Index>#x6041</Index>
            <SubIndex>0</SubIndex>
            <BitLen>16</BitLen>
            <Name LcId="1033">Statusword</Name>
            <DataType>UINT</DataType>
          </Entry>
          <Entry>
            <Index>#x6064</Index>
            <SubIndex>0</SubIndex>
            <BitLen>32</BitLen>
            <Name LcId="1033">Position actual value</Name>
            <DataType>DINT</DataType>
          </Entry>
          <Entry>
            <Index>#x60B9</Index>
            <SubIndex>0</SubIndex>
            <BitLen>16</BitLen>
            <Name LcId="1033">Touch probe status</Name>
            <DataType>UINT</DataType>
          </Entry>
          <Entry>
            <Index>#x60BA</Index>
            <SubIndex>0</SubIndex>
            <BitLen>32</BitLen>
            <Name LcId="1033">Touch probe pos1 pos value</Name>
            <DataType>DINT</DataType>
          </Entry>
          <Entry>
            <Index>#x60BC</Index>
            <SubIndex>0</SubIndex>
            <BitLen>32</BitLen>
            <Name LcId="1033">Touch probe pos2 pos value</Name>
            <DataType>DINT</DataType>
          </Entry>
          <Entry>
            <Index>#x603F</Index>
            <SubIndex>0</SubIndex>
            <BitLen>16</BitLen>
            <Name LcId="1033">Error code</Name>
            <DataType>UINT</DataType>
          </Entry>
          <Entry>
            <Index>#x60FD</Index>
            <SubIndex>0</SubIndex>
            <BitLen>32</BitLen>
            <Name LcId="1033">Digital inputs</Name>
            <DataType>UDINT</DataType>
          </Entry>
        </TxPdo>
        <TxPdo Fixed="1" Sm="3">
          <Index>#x1B01</Index>
          <Name LcId="1033">Inputs</Name>
          <Exclude>#x1A00</Exclude>
          <Exclude>#x1B02</Exclude>
          <Exclude>#x1B03</Exclude>
          <Exclude>#x1B04</Exclude>
          <Entry>
            <Index>#x603F</Index>
            <SubIndex>0</SubIndex>
            <BitLen>16</BitLen>
            <Name LcId="1033">Error code</Name>
            <DataType>UINT</DataType>
          </Entry>
          <Entry>
            <Index>#x6041</Index>
            <SubIndex>0</SubIndex>
            <BitLen>16</BitLen>
            <Name LcId="1033">Statusword</Name>
            <DataType>UINT</DataType>
          </Entry>
          <Entry>
            <Index>#x6064</Index>
            <SubIndex>0</SubIndex>
            <BitLen>32</BitLen>
            <Name LcId="1033">Position actual value</Name>
            <DataType>DINT</DataType>
          </Entry>
          <Entry>
            <Index>#x6077</Index>
            <SubIndex>0</SubIndex>
            <BitLen>16</BitLen>
            <Name LcId="1033">Torque actual value</Name>
            <DataType>INT</DataType>
          </Entry>
          <Entry>
            <Index>#x60F4</Index>
            <SubIndex>0</SubIndex>
            <BitLen>32</BitLen>
            <Name LcId="1033">Following error actual value</Name>
            <DataType>DINT</DataType>
          </Entry>
          <Entry>
            <Index>#x60B9</Index>
            <SubIndex>0</SubIndex>
            <BitLen>16</BitLen>
            <Name LcId="1033">Touch probe status</Name>
            <DataType>UINT</DataType>
          </Entry>
          <Entry>
            <Index>#x60BA</Index>
            <SubIndex>0</SubIndex>
            <BitLen>32</BitLen>
            <Name LcId="1033">Touch probe pos1 pos value</Name>
            <DataType>DINT</DataType>
          </Entry>
          <Entry>
            <Index>#x60BC</Index>
            <SubIndex>0</SubIndex>
            <BitLen>32</BitLen>
            <Name LcId="1033">Touch probe pos2 pos value</Name>
            <DataType>DINT</DataType>
          </Entry>
          <Entry>
            <Index>#x60FD</Index>
            <SubIndex>0</SubIndex>
            <BitLen>32</BitLen>
            <Name LcId="1033">Digital inputs</Name>
            <DataType>UDINT</DataType>
          </Entry>
        </TxPdo>
        <TxPdo Fixed="1">
          <Index>#x1B02</Index>
          <Name LcId="1033">Inputs</Name>
          <Exclude>#x1A00</Exclude>
          <Exclude>#x1B01</Exclude>
          <Exclude>#x1B03</Exclude>
          <Exclude>#x1B04</Exclude>
          <Entry>
            <Index>#x603F</Index>
            <SubIndex>0</SubIndex>
            <BitLen>16</BitLen>
            <Name LcId="1033">Error code</Name>
            <DataType>UINT</DataType>
          </Entry>
          <Entry>
            <Index>#x6041</Index>
            <SubIndex>0</SubIndex>
            <BitLen>16</BitLen>
            <Name LcId="1033">Statusword</Name>
            <DataType>UINT</DataType>
          </Entry>
          <Entry>
            <Index>#x6064</Index>
            <SubIndex>0</SubIndex>
            <BitLen>32</BitLen>
            <Name LcId="1033">Position actual value</Name>
            <DataType>DINT</DataType>
          </Entry>
          <Entry>
            <Index>#x6077</Index>
            <SubIndex>0</SubIndex>
            <BitLen>16</BitLen>
            <Name LcId="1033">Torque actual value</Name>
            <DataType>INT</DataType>
          </Entry>
          <Entry>
            <Index>#x6061</Index>
            <SubIndex>0</SubIndex>
            <BitLen>8</BitLen>
            <Name LcId="1033">Modes of operation display</Name>
            <DataType>SINT</DataType>
          </Entry>
          <Entry>
            <Index>#x60B9</Index>
            <SubIndex>0</SubIndex>
            <BitLen>16</BitLen>
            <Name LcId="1033">Touch probe status</Name>
            <DataType>UINT</DataType>
          </Entry>
          <Entry>
            <Index>#x60BA</Index>
            <SubIndex>0</SubIndex>
            <BitLen>32</BitLen>
            <Name LcId="1033">Touch probe pos1 pos value</Name>
            <DataType>DINT</DataType>
          </Entry>
          <Entry>
            <Index>#x60BC</Index>
            <SubIndex>0</SubIndex>
            <BitLen>32</BitLen>
            <Name LcId="1033">Touch probe pos2 pos value</Name>
            <DataType>DINT</DataType>
          </Entry>
          <Entry>
            <Index>#x60FD</Index>
            <SubIndex>0</SubIndex>
            <BitLen>32</BitLen>
            <Name LcId="1033">Digital inputs</Name>
            <DataType>UDINT</DataType>
          </Entry>
        </TxPdo>
        <TxPdo Fixed="1">
          <Index>#x1B03</Index>
          <Name LcId="1033">Inputs</Name>
          <Exclude>#x1A00</Exclude>
          <Exclude>#x1B01</Exclude>
          <Exclude>#x1B02</Exclude>
          <Exclude>#x1B04</Exclude>
          <Entry>
            <Index>#x603F</Index>
            <SubIndex>0</SubIndex>
            <BitLen>16</BitLen>
            <Name LcId="1033">Error code</Name>
            <DataType>UINT</DataType>
          </Entry>
          <Entry>
            <Index>#x6041</Index>
            <SubIndex>0</SubIndex>
            <BitLen>16</BitLen>
            <Name LcId="1033">Statusword</Name>
            <DataType>UINT</DataType>
          </Entry>
          <Entry>
            <Index>#x6064</Index>
            <SubIndex>0</SubIndex>
            <BitLen>32</BitLen>
            <Name LcId="1033">Position actual value</Name>
            <DataType>DINT</DataType>
          </Entry>
          <Entry>
            <Index>#x6077</Index>
            <SubIndex>0</SubIndex>
            <BitLen>16</BitLen>
            <Name LcId="1033">Torque actual value</Name>
            <DataType>INT</DataType>
          </Entry>
          <Entry>
            <Index>#x60F4</Index>
            <SubIndex>0</SubIndex>
            <BitLen>32</BitLen>
            <Name LcId="1033">Following error actual value</Name>
            <DataType>DINT</DataType>
          </Entry>
          <Entry>
            <Index>#x6061</Index>
            <SubIndex>0</SubIndex>
            <BitLen>8</BitLen>
            <Name LcId="1033">Modes of operation display</Name>
            <DataType>SINT</DataType>
          </Entry>
          <Entry>
            <Index>#x60B9</Index>
            <SubIndex>0</SubIndex>
            <BitLen>16</BitLen>
            <Name LcId="1033">Touch probe status</Name>
            <DataType>UINT</DataType>
          </Entry>
          <Entry>
            <Index>#x60BA</Index>
            <SubIndex>0</SubIndex>
            <BitLen>32</BitLen>
            <Name LcId="1033">Touch probe pos1 pos value</Name>
            <DataType>DINT</DataType>
          </Entry>
          <Entry>
            <Index>#x60BC</Index>
            <SubIndex>0</SubIndex>
            <BitLen>32</BitLen>
            <Name LcId="1033">Touch probe pos2 pos value</Name>
            <DataType>DINT</DataType>
          </Entry>
          <Entry>
            <Index>#x60FD</Index>
            <SubIndex>0</SubIndex>
            <BitLen>32</BitLen>
            <Name LcId="1033">Digital inputs</Name>
            <DataType>UDINT</DataType>
          </Entry>
        </TxPdo>
        <TxPdo Fixed="1">
          <Index>#x1B04</Index>
          <Name LcId="1033">Inputs</Name>
          <Exclude>#x1A00</Exclude>
          <Exclude>#x1B01</Exclude>
          <Exclude>#x1B02</Exclude>
          <Exclude>#x1B03</Exclude>
          <Entry>
            <Index>#x603F</Index>
            <SubIndex>0</SubIndex>
            <BitLen>16</BitLen>
            <Name LcId="1033">Error code</Name>
            <DataType>UINT</DataType>
          </Entry>
          <Entry>
            <Index>#x6041</Index>
            <SubIndex>0</SubIndex>
            <BitLen>16</BitLen>
            <Name LcId="1033">Statusword</Name>
            <DataType>UINT</DataType>
          </Entry>
          <Entry>
            <Index>#x6064</Index>
            <SubIndex>0</SubIndex>
            <BitLen>32</BitLen>
            <Name LcId="1033">Position actual value</Name>
            <DataType>DINT</DataType>
          </Entry>
          <Entry>
            <Index>#x6077</Index>
            <SubIndex>0</SubIndex>
            <BitLen>16</BitLen>
            <Name LcId="1033">Torque actual value</Name>
            <DataType>INT</DataType>
          </Entry>
          <Entry>
            <Index>#x6061</Index>
            <SubIndex>0</SubIndex>
            <BitLen>8</BitLen>
            <Name LcId="1033">Modes of operation display</Name>
            <DataType>SINT</DataType>
          </Entry>
          <Entry>
            <Index>#x60F4</Index>
            <SubIndex>0</SubIndex>
            <BitLen>32</BitLen>
            <Name LcId="1033">Following error actual value</Name>
            <DataType>DINT</DataType>
          </Entry>
          <Entry>
            <Index>#x60B9</Index>
            <SubIndex>0</SubIndex>
            <BitLen>16</BitLen>
            <Name LcId="1033">Touch probe status</Name>
            <DataType>UINT</DataType>
          </Entry>
          <Entry>
            <Index>#x60BA</Index>
            <SubIndex>0</SubIndex>
            <BitLen>32</BitLen>
            <Name LcId="1033">Touch probe pos1 pos value</Name>
            <DataType>DINT</DataType>
          </Entry>
          <Entry>
            <Index>#x60BC</Index>
            <SubIndex>0</SubIndex>
            <BitLen>32</BitLen>
            <Name LcId="1033">Touch probe pos2 pos value</Name>
            <DataType>DINT</DataType>
          </Entry>
          <Entry>
            <Index>#x606C</Index>
            <SubIndex>0</SubIndex>
            <BitLen>32</BitLen>
            <Name LcId="1033">Velocity actual value</Name>
            <DataType>DINT</DataType>
          </Entry>
        </TxPdo>
        <Mailbox DataLinkLayer="1">
          <EoE IP="false" MAC="true" TimeStamp="false"/>
          <CoE SdoInfo="0" PdoAssign="1" PdoConfig="1" CompleteAccess="0">
            <InitCmd>
              <Transition>PS</Transition>
              <Index>#x6060</Index>
              <SubIndex>0</SubIndex>
              <Data>08</Data>
              <Comment>Modes of operation</Comment>
            </InitCmd>
          </CoE>
        </Mailbox>
        <Dc>
          <OpMode>
            <Name>DC</Name>
            <Desc>DC-Synchron</Desc>
            <AssignActivate>#x300</AssignActivate>
            <CycleTimeSync0 Factor="1">0</CycleTimeSync0>
            <ShiftTimeSync0>0</ShiftTimeSync0>
            <CycleTimeSync1 Factor="1">0</CycleTimeSync1>
          </OpMode>
        </Dc>
        <Eeprom AssignToPdi="0">
          <ByteSize>2048</ByteSize>
          <ConfigData>800C42EEC80000000000</ConfigData>
        </Eeprom>
        <ImageData16x14>424DF8010000000000003600000028000000100000000E0000000100100000000000C2010000202E0000202E00000000000000000000590A590A5A0A3906390239065906390239023906590639063902590A59065A0E1902190219027A167A125A12F8017A169A163906390639065A12390219023906390239021802DB325D53DB32BE73DB2E1C433C4B9A1E3C4B5D53F80139023906390239021802FB327D5BFB36FF7FBB26390A7D5FDB329E63DB36F8013902390639023902F801DB2EDF777D5B9E675D5339027D5F9E679E675A16190239023906390239021802DB2EBE6FFC3ABE6FFB369A221C439E677D5FFB3618023902390639023902390219065A1A1806590E1902F801F8015A0E190239023902390239063902390219029B225912BB26FC36DB2EDB2A7A1A19027A169A1E39023902390639023902F8011C3F9E671C3FBB267A163C473C479A1E5D4F5D5319023902390639023902F801BB26DF73BB2EB701D801BB2A3C4BBB265D4F3C4F19023902390639023902F801DB2EDE6FBB2EB701D801BB2A3D4BBB265D4F5D4F19023902390639023902F801DB2E7E5F3D4B1C3FDB32DB2E1C43BB263D4B3D4B1902390239063902390239025A0E59069A16DB2EBB265A0A590659065A0A590A39023902390639023902390219021902190218021802190219023902190219023902390239060000</ImageData16x14>
      </Device>
    </Devices>
  </Descriptions>
</EtherCATInfo><|MERGE_RESOLUTION|>--- conflicted
+++ resolved
@@ -7379,10 +7379,7 @@
                       <DefaultValue>0</DefaultValue>
                     </Info>
                   </SubItem>
-<<<<<<< HEAD
-=======
 		  <!-- Added by john@zultron.com from SV660N Advanced User Guide 20201020 -->
->>>>>>> ad8f4293
                   <SubItem>
                     <Name>EtherCAT forced DO output logic in non-OP status</Name>
                     <Info>
